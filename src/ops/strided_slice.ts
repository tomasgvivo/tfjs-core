/**
 * @license
 * Copyright 2018 Google Inc. All Rights Reserved.
 * Licensed under the Apache License, Version 2.0 (the "License");
 * you may not use this file except in compliance with the License.
 * You may obtain a copy of the License at
 *
 * http://www.apache.org/licenses/LICENSE-2.0
 *
 * Unless required by applicable law or agreed to in writing, software
 * distributed under the License is distributed on an "AS IS" BASIS,
 * WITHOUT WARRANTIES OR CONDITIONS OF ANY KIND, either express or implied.
 * See the License for the specific language governing permissions and
 * limitations under the License.
 * =============================================================================
 */

import {doc} from '../doc';
import {ENV} from '../environment';
import {Tensor} from '../tensor';
<<<<<<< HEAD
import {TensorLike} from '../types';
import * as util from '../util';
=======
import {assertArgumentsAreTensors} from '../tensor_util';
>>>>>>> 6ee7c876
import {operation} from './operation';

export class StridedSliceOps {
  /**
   * Extracts a strided slice of a tensor.
   *
   * Roughly speaking, this op extracts a slice of size (end-begin)/stride from
   * the given input_ tensor. Starting at the location specified by begin the
   * slice continues by adding stride to the index until all dimensions are not
   * less than end. Note that a stride can be negative, which causes a reverse
   * slice.
   *
   * ```js
   * t = tf.tensor3d([1, 1, 1 ,2, 2, 2, 3, 3, 3, 4, 4, 4, 5, 5, 5, 6, 6, 6],
   *    [3, 2, 3]);
   * t.stridedSlice([1, 0, 0], [2, 1, 3], [1, 1, 1]).print()  // [[[3, 3, 3]]]
   * t.stridedSlice([1, 0, 0], [2, 2, 3], [1, 1, 1]).print()  // [[[3, 3, 3],
   *                                                     // [4, 4, 4]]]
   * t.stridedSlice([1, -1, 0], [2, -3, 3], [1, -1, 1]).print() // [[[4, 4, 4],
   *                                                     // [3, 3, 3]]]
   * ```
   *
   * @param x The tensor to stride slice.
   * @param begin The coordinates to start the slice from.
   * @param end: The coordinates to end the slice at.
   * @param strides: The size of the slice.
   * @param beginMask: If the ith bit of begin_mask is set, begin[i] is ignored
   *      and the fullest possible range in that dimension is used instead.
   * @param endMask: If the ith bit of end_mask is set, end[i] is ignored
   *      and the fullest possible range in that dimension is used instead.
   */
  @doc({heading: 'Operations', subheading: 'Slicing and Joining'})
  @operation
  static stridedSlice<T extends Tensor>(
<<<<<<< HEAD
      x: T|TensorLike, begin: number[], end: number[], strides: number[],
      beginMask = 0, endMask = 0): T {
    const $x = util.assertArgIsTensor(x, 'x', 'stridedSlice');
=======
      x: T, begin: number[], end: number[], strides: number[], beginMask = 0,
      endMask = 0): T {
    assertArgumentsAreTensors({x}, 'stridedSlice');

>>>>>>> 6ee7c876
    return ENV.engine.runKernel(
               backend => backend.stridedSlice(
                   $x, begin, end, strides, beginMask, endMask),
               {$x}) as T;
  }
}<|MERGE_RESOLUTION|>--- conflicted
+++ resolved
@@ -18,12 +18,8 @@
 import {doc} from '../doc';
 import {ENV} from '../environment';
 import {Tensor} from '../tensor';
-<<<<<<< HEAD
 import {TensorLike} from '../types';
-import * as util from '../util';
-=======
-import {assertArgumentsAreTensors} from '../tensor_util';
->>>>>>> 6ee7c876
+import {assertArgIsTensor} from '../util';
 import {operation} from './operation';
 
 export class StridedSliceOps {
@@ -58,16 +54,9 @@
   @doc({heading: 'Operations', subheading: 'Slicing and Joining'})
   @operation
   static stridedSlice<T extends Tensor>(
-<<<<<<< HEAD
       x: T|TensorLike, begin: number[], end: number[], strides: number[],
       beginMask = 0, endMask = 0): T {
-    const $x = util.assertArgIsTensor(x, 'x', 'stridedSlice');
-=======
-      x: T, begin: number[], end: number[], strides: number[], beginMask = 0,
-      endMask = 0): T {
-    assertArgumentsAreTensors({x}, 'stridedSlice');
-
->>>>>>> 6ee7c876
+    const $x = assertArgIsTensor(x, 'x', 'stridedSlice');
     return ENV.engine.runKernel(
                backend => backend.stridedSlice(
                    $x, begin, end, strides, beginMask, endMask),
