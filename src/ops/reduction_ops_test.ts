/**
 * @license
 * Copyright 2017 Google Inc. All Rights Reserved.
 * Licensed under the Apache License, Version 2.0 (the "License");
 * you may not use this file except in compliance with the License.
 * You may obtain a copy of the License at
 *
 * http://www.apache.org/licenses/LICENSE-2.0
 *
 * Unless required by applicable law or agreed to in writing, software
 * distributed under the License is distributed on an "AS IS" BASIS,
 * WITHOUT WARRANTIES OR CONDITIONS OF ANY KIND, either express or implied.
 * See the License for the specific language governing permissions and
 * limitations under the License.
 * =============================================================================
 */

import * as tf from '../index';
import {describeWithFlags} from '../jasmine_util';
// tslint:disable-next-line:max-line-length
import {ALL_ENVS, expectArraysClose, expectArraysEqual, expectNumbersClose} from '../test_util';

import * as reduce_util from './reduce_util';

describeWithFlags('Reduction: min', ALL_ENVS, () => {
  it('Tensor1D', () => {
    const a = tf.tensor1d([3, -1, 0, 100, -7, 2]);
    expectNumbersClose(tf.min(a).get(), -7);
  });

  it('ignores NaNs', () => {
    const a = tf.tensor1d([3, NaN, 2]);
    expect(tf.min(a).get()).toEqual(2);
  });

  it('2D', () => {
    const a = tf.tensor2d([3, -1, 0, 100, -7, 2], [2, 3]);
    expectNumbersClose(tf.min(a).get(), -7);
  });

  it('2D axis=[0,1]', () => {
    const a = tf.tensor2d([3, -1, 0, 100, -7, 2], [2, 3]);
    expectNumbersClose(tf.min(a, [0, 1]).get(), -7);
  });

  it('2D, axis=0', () => {
    const a = tf.tensor2d([3, -1, 0, 100, -7, 2], [2, 3]);
    const r = tf.min(a, 0);

    expect(r.shape).toEqual([3]);
    expectArraysClose(r, [3, -7, 0]);
  });

  it('2D, axis=0, keepDims', () => {
    const a = tf.tensor2d([3, -1, 0, 100, -7, 2], [2, 3]);
    const r = tf.min(a, 0, true /* keepDims */);

    expect(r.shape).toEqual([1, 3]);
    expectArraysClose(r, [3, -7, 0]);
  });

  it('2D, axis=1 provided as a number', () => {
    const a = tf.tensor2d([3, 2, 5, 100, -7, 2], [2, 3]);
    const r = tf.min(a, 1);
    expectArraysClose(r, [2, -7]);
  });

  it('2D, axis = -1 provided as a number', () => {
    const a = tf.tensor2d([3, 2, 5, 100, -7, 2], [2, 3]);
    const r = tf.min(a, -1);
    expectArraysClose(r, [2, -7]);
  });

  it('2D, axis=[1]', () => {
    const a = tf.tensor2d([3, 2, 5, 100, -7, 2], [2, 3]);
    const r = tf.min(a, [1]);
    expectArraysClose(r, [2, -7]);
  });

  it('throws when passed a non-tensor', () => {
    expect(() => tf.min({} as tf.Tensor))
        .toThrowError(/Argument 'x' passed to 'min' must be a Tensor/);
  });

  it('accepts a tensor-like object', () => {
    expectNumbersClose(tf.min([3, -1, 0, 100, -7, 2]).get(), -7);
  });
});

describeWithFlags('Reduction: max', ALL_ENVS, () => {
  it('with one element dominating', () => {
    const a = tf.tensor1d([3, -1, 0, 100, -7, 2]);
    const r = tf.max(a);
    expectNumbersClose(r.get(), 100);
  });

  it('with all elements being the same', () => {
    const a = tf.tensor1d([3, 3, 3]);
    const r = tf.max(a);
    expectNumbersClose(r.get(), 3);
  });

  it('ignores NaNs', () => {
    expectNumbersClose(tf.max(tf.tensor1d([3, NaN, 2])).get(), 3);
  });

  it('2D', () => {
    const a = tf.tensor2d([3, -1, 0, 100, -7, 2], [2, 3]);
    expectNumbersClose(tf.max(a).get(), 100);
  });

  it('2D axis=[0,1]', () => {
    const a = tf.tensor2d([3, -1, 0, 100, -7, 2], [2, 3]);
    expectNumbersClose(tf.max(a, [0, 1]).get(), 100);
  });

  it('2D, axis=0', () => {
    const a = tf.tensor2d([3, -1, 0, 100, -7, 2], [2, 3]);
    const r = tf.max(a, [0]);

    expect(r.shape).toEqual([3]);
    expectArraysClose(r, [100, -1, 2]);
  });

  it('2D, axis=0, keepDims', () => {
    const a = tf.tensor2d([3, -1, 0, 100, -7, 2], [2, 3]);
    const r = tf.max(a, [0], true /* keepDims */);

    expect(r.shape).toEqual([1, 3]);
    expectArraysClose(r, [100, -1, 2]);
  });

  it('2D, axis=1 provided as a number', () => {
    const a = tf.tensor2d([3, 2, 5, 100, -7, 2], [2, 3]);
    const r = tf.max(a, 1);
    expectArraysClose(r, [5, 100]);
  });

  it('2D, axis = -1 provided as a number', () => {
    const a = tf.tensor2d([3, 2, 5, 100, -7, 2], [2, 3]);
    const r = tf.max(a, -1);
    expectArraysClose(r, [5, 100]);
  });

  it('2D, axis=[1]', () => {
    const a = tf.tensor2d([3, 2, 5, 100, -7, 2], [2, 3]);
    const r = tf.max(a, [1]);
    expectArraysClose(r, [5, 100]);
  });

  it('6D, axis=[5]', () => {
    const a = tf.range(0, 64).reshape([2, 2, 2, 2, 2, 2]);
    const r = tf.max(a, [5]);
    const expectedResult = [
      1,  3,  5,  7,  9,  11, 13, 15, 17, 19, 21, 23, 25, 27, 29, 31,
      33, 35, 37, 39, 41, 43, 45, 47, 49, 51, 53, 55, 57, 59, 61, 63
    ];
    expectArraysClose(r, expectedResult);
  });

  it('throws when passed a non-tensor', () => {
    expect(() => tf.max({} as tf.Tensor))
        .toThrowError(/Argument 'x' passed to 'max' must be a Tensor/);
  });

  it('accepts a tensor-like object', () => {
    const r = tf.max([3, -1, 0, 100, -7, 2]);
    expectNumbersClose(r.get(), 100);
  });
});

describeWithFlags('Reduction: argmax', ALL_ENVS, () => {
  it('Tensor1D', () => {
    const a = tf.tensor1d([1, 0, 3, 2]);
    const result = tf.argMax(a);
    expect(result.dtype).toBe('int32');
    expect(result.get()).toBe(2);
  });

  it('one value', () => {
    const a = tf.tensor1d([10]);
    const result = tf.argMax(a);
    expect(result.dtype).toBe('int32');
    expect(result.get()).toBe(0);
  });

  it('N > than parallelization threshold', () => {
    const n = reduce_util.PARALLELIZE_THRESHOLD * 2;
    const values = new Float32Array(n);
    for (let i = 0; i < n; i++) {
      values[i] = i;
    }
    const a = tf.tensor1d(values);
    const result = tf.argMax(a);
    expect(result.dtype).toBe('int32');
    expect(result.get()).toBe(n - 1);
  });

  it('ignores NaNs', () => {
    const a = tf.tensor1d([0, 3, 5, NaN, 3]);
    const res = tf.argMax(a);
    expect(res.dtype).toBe('int32');
    expect(res.get()).toBe(2);
  });

  it('2D, no axis specified', () => {
    const a = tf.tensor2d([3, -1, 0, 100, -7, 2], [2, 3]);
    expectArraysEqual(tf.argMax(a), [1, 0, 1]);
  });

  it('2D, axis=0', () => {
    const a = tf.tensor2d([3, -1, 0, 100, -7, 2], [2, 3]);
    const r = tf.argMax(a, 0);

    expect(r.shape).toEqual([3]);
    expect(r.dtype).toBe('int32');
    expectArraysEqual(r, [1, 0, 1]);
  });

  it('2D, axis=1', () => {
    const a = tf.tensor2d([3, 2, 5, 100, -7, 2], [2, 3]);
    const r = tf.argMax(a, 1);
    expect(r.dtype).toBe('int32');
    expectArraysEqual(r, [2, 0]);
  });

  it('2D, axis = -1', () => {
    const a = tf.tensor2d([3, 2, 5, 100, -7, 2], [2, 3]);
    const r = tf.argMax(a, -1);
    expect(r.dtype).toBe('int32');
    expectArraysEqual(r, [2, 0]);
  });

  it('throws when passed a non-tensor', () => {
    expect(() => tf.argMax({} as tf.Tensor))
        .toThrowError(/Argument 'x' passed to 'argMax' must be a Tensor/);
  });

  it('accepts a tensor-like object', () => {
    const result = tf.argMax([1, 0, 3, 2]);
    expect(result.dtype).toBe('int32');
    expect(result.get()).toBe(2);
  });
});

describeWithFlags('Reduction: argmin', ALL_ENVS, () => {
  it('Tensor1D', () => {
    const a = tf.tensor1d([1, 0, 3, 2]);
    const result = tf.argMin(a);
    expect(result.get()).toBe(1);
  });

  it('one value', () => {
    const a = tf.tensor1d([10]);
    const result = tf.argMin(a);
    expect(result.get()).toBe(0);
  });

  it('N > than parallelization threshold', () => {
    const n = reduce_util.PARALLELIZE_THRESHOLD * 2;
    const values = new Float32Array(n);
    for (let i = 0; i < n; i++) {
      values[i] = n - i;
    }
    const a = tf.tensor1d(values);
    const result = tf.argMin(a);
    expect(result.dtype).toBe('int32');
    expect(result.get()).toBe(n - 1);
  });

  it('ignores NaNs', () => {
    const a = tf.tensor1d([5, 0, NaN, -1, 3]);
    const res = tf.argMin(a);
    expect(res.get()).toBe(3);
  });

  it('2D, no axis specified', () => {
    const a = tf.tensor2d([3, -1, 0, 100, -7, 2], [2, 3]);
    expectArraysEqual(tf.argMin(a), [0, 1, 0]);
  });

  it('2D, axis=0', () => {
    const a = tf.tensor2d([3, -1, 0, 100, -7, 2], [2, 3]);
    const r = tf.argMin(a, 0);

    expect(r.shape).toEqual([3]);
    expect(r.dtype).toBe('int32');
    expectArraysEqual(r, [0, 1, 0]);
  });

  it('2D, axis=1', () => {
    const a = tf.tensor2d([3, 2, 5, 100, -7, -8], [2, 3]);
    const r = tf.argMin(a, 1);
    expectArraysEqual(r, [1, 2]);
  });

  it('2D, axis = -1', () => {
    const a = tf.tensor2d([3, 2, 5, 100, -7, -8], [2, 3]);
    const r = tf.argMin(a, -1);
    expectArraysEqual(r, [1, 2]);
  });

  it('throws when passed a non-tensor', () => {
    expect(() => tf.argMin({} as tf.Tensor))
        .toThrowError(/Argument 'x' passed to 'argMin' must be a Tensor/);
  });

  it('accepts a tensor-like object', () => {
    const result = tf.argMin([1, 0, 3, 2]);
    expect(result.get()).toBe(1);
  });
});

describeWithFlags('Reduction: logSumExp', ALL_ENVS, () => {
  it('0', () => {
    const a = tf.scalar(0);
    const result = tf.logSumExp(a);
    expectNumbersClose(result.get(), 0);
  });

  it('basic', () => {
    const a = tf.tensor1d([1, 2, -3]);
    const result = tf.logSumExp(a);

    expectNumbersClose(
        result.get(), Math.log(Math.exp(1) + Math.exp(2) + Math.exp(-3)));
  });

  it('propagates NaNs', () => {
    const a = tf.tensor1d([1, 2, NaN]);
    const result = tf.logSumExp(a);
    expect(result.get()).toEqual(NaN);
  });

  it('axes=0 in 2D array', () => {
    const a = tf.tensor2d([1, 2, 3, 0, 0, 1], [3, 2]);
    const r = tf.logSumExp(a, [0]);

    expect(r.shape).toEqual([2]);
    const expected = [
      Math.log(Math.exp(1) + Math.exp(3) + Math.exp(0)),
      Math.log(Math.exp(2) + Math.exp(0) + Math.exp(1))
    ];
    expectArraysClose(r, expected);
  });

  it('axes=0 in 2D array, keepDims', () => {
    const a = tf.tensor2d([1, 2, 3, 0, 0, 1], [3, 2]);
    const r = tf.logSumExp(a, [0], true /* keepDims */);

    expect(r.shape).toEqual([1, 2]);
    const expected = [
      Math.log(Math.exp(1) + Math.exp(3) + Math.exp(0)),
      Math.log(Math.exp(2) + Math.exp(0) + Math.exp(1))
    ];
    expectArraysClose(r, expected);
  });

  it('axes=1 in 2D array', () => {
    const a = tf.tensor2d([1, 2, 3, 0, 0, 1], [3, 2]);
    const res = tf.logSumExp(a, [1]);

    expect(res.shape).toEqual([3]);
    const expected = [
      Math.log(Math.exp(1) + Math.exp(2)),
      Math.log(Math.exp(3) + Math.exp(0)),
      Math.log(Math.exp(0) + Math.exp(1)),
    ];
    expectArraysClose(res, expected);
  });

  it('axes = -1 in 2D array', () => {
    const a = tf.tensor2d([1, 2, 3, 0, 0, 1], [3, 2]);
    const res = tf.logSumExp(a, -1);

    expect(res.shape).toEqual([3]);
    const expected = [
      Math.log(Math.exp(1) + Math.exp(2)),
      Math.log(Math.exp(3) + Math.exp(0)),
      Math.log(Math.exp(0) + Math.exp(1)),
    ];
    expectArraysClose(res, expected);
  });

  it('2D, axes=1 provided as a single digit', () => {
    const a = tf.tensor2d([1, 2, 3, 0, 0, 1], [2, 3]);
    const res = tf.logSumExp(a, 1);

    expect(res.shape).toEqual([2]);
    const expected = [
      Math.log(Math.exp(1) + Math.exp(2) + Math.exp(3)),
      Math.log(Math.exp(0) + Math.exp(0) + Math.exp(1))
    ];
    expectArraysClose(res, expected);
  });

  it('axes=0,1 in 2D array', () => {
    const a = tf.tensor2d([1, 2, 3, 0, 0, 1], [3, 2]);
    const res = tf.logSumExp(a, [0, 1]);

    expect(res.shape).toEqual([]);
    const expected = [Math.log(
        Math.exp(1) + Math.exp(2) + Math.exp(3) + Math.exp(0) + Math.exp(0) +
        Math.exp(1))];
    expectArraysClose(res, expected);
  });

  it('throws when passed a non-tensor', () => {
    expect(() => tf.logSumExp({} as tf.Tensor))
        .toThrowError(/Argument 'x' passed to 'logSumExp' must be a Tensor/);
  });

  it('accepts a tensor-like object', () => {
    const result = tf.logSumExp([1, 2, -3]);
    expectNumbersClose(
        result.get(), Math.log(Math.exp(1) + Math.exp(2) + Math.exp(-3)));
  });
});

describeWithFlags('Reduction: sum', ALL_ENVS, () => {
  it('basic', () => {
    const a = tf.tensor2d([1, 2, 3, 0, 0, 1], [3, 2]);
    const result = tf.sum(a);
    expectNumbersClose(result.get(), 7);
  });

  it('propagates NaNs', () => {
    const a = tf.tensor2d([1, 2, 3, NaN, 0, 1], [3, 2]);
    expect(tf.sum(a).get()).toEqual(NaN);
  });

  it('sum over dtype int32', () => {
    const a = tf.tensor1d([1, 5, 7, 3], 'int32');
    const sum = tf.sum(a);
    expect(sum.get()).toBe(16);
  });

  it('sum over dtype bool', () => {
    const a = tf.tensor1d([true, false, false, true, true], 'bool');
    const sum = tf.sum(a);
    expect(sum.get()).toBe(3);
  });

  it('sums all values in 2D array with keep dim', () => {
    const a = tf.tensor2d([1, 2, 3, 0, 0, 1], [3, 2]);
    const res = tf.sum(a, null, true /* keepDims */);

    expect(res.shape).toEqual([1, 1]);
    expectArraysClose(res, [7]);
  });

  it('sums across axis=0 in 2D array', () => {
    const a = tf.tensor2d([1, 2, 3, 0, 0, 1], [3, 2]);
    const res = tf.sum(a, [0]);

    expect(res.shape).toEqual([2]);
    expectArraysClose(res, [4, 3]);
  });

  it('sums across axis=0 in 2D array, keepDims', () => {
    const a = tf.tensor2d([1, 2, 3, 0, 0, 1], [3, 2]);
    const res = tf.sum(a, [0], true /* keepDims */);

    expect(res.shape).toEqual([1, 2]);
    expectArraysClose(res, [4, 3]);
  });

  it('sums across axis=1 in 2D array', () => {
    const a = tf.tensor2d([1, 2, 3, 0, 0, 1], [3, 2]);
    const res = tf.sum(a, [1]);

    expect(res.shape).toEqual([3]);
    expectArraysClose(res, [3, 3, 1]);
  });

  it('2D, axis=1 provided as number', () => {
    const a = tf.tensor2d([1, 2, 3, 0, 0, 1], [2, 3]);
    const res = tf.sum(a, 1);

    expect(res.shape).toEqual([2]);
    expectArraysClose(res, [6, 1]);
  });

  it('2D, axis = -1 provided as number', () => {
    const a = tf.tensor2d([1, 2, 3, 0, 0, 1], [2, 3]);
    const res = tf.sum(a, -1);

    expect(res.shape).toEqual([2]);
    expectArraysClose(res, [6, 1]);
  });

  it('sums across axis=0,1 in 2D array', () => {
    const a = tf.tensor2d([1, 2, 3, 0, 0, 1], [3, 2]);
    const res = tf.sum(a, [0, 1]);

    expect(res.shape).toEqual([]);
    expectArraysClose(res, [7]);
  });

  it('2D, axis=[-1,-2] in 2D array', () => {
    const a = tf.tensor2d([1, 2, 3, 0, 0, 1], [3, 2]);
    const res = tf.sum(a, [-1, -2]);

    expect(res.shape).toEqual([]);
    expectArraysClose(res, [7]);
  });

  it('gradients: sum(2d)', () => {
    const a = tf.tensor2d([1, 2, 3, 0, 0, 1], [3, 2]);
    const dy = tf.scalar(10);

    const gradients = tf.grad(a => a.sum())(a, dy);

    expect(gradients.shape).toEqual(a.shape);
    expect(gradients.dtype).toEqual('float32');
    expectArraysClose(gradients, [10, 10, 10, 10, 10, 10]);
  });

  it('gradients: sum(2d, axis=0)', () => {
    const a = tf.tensor2d([[1, 2], [3, 0], [0, 1]], [3, 2]);
    const dy = tf.tensor1d([10, 20]);
    const axis = 0;

    const gradients = tf.grad(a => a.sum(axis))(a, dy);

    expect(gradients.shape).toEqual(a.shape);
    expect(gradients.dtype).toEqual('float32');
    expectArraysClose(gradients, [10, 20, 10, 20, 10, 20]);
  });

  it('gradients: sum(2d, axis=1)', () => {
    const a = tf.tensor2d([[1, 2], [3, 0], [0, 1]], [3, 2]);
    const dy = tf.tensor1d([10, 20, 30]);
    const axis = 1;

    const gradients = tf.grad(a => a.sum(axis))(a, dy);

    expect(gradients.shape).toEqual(a.shape);
    expect(gradients.dtype).toEqual('float32');
    expectArraysClose(gradients, [10, 10, 20, 20, 30, 30]);
  });

  it('throws when passed a non-tensor', () => {
    expect(() => tf.sum({} as tf.Tensor))
        .toThrowError(/Argument 'x' passed to 'sum' must be a Tensor/);
  });

  it('accepts a tensor-like object', () => {
    const result = tf.sum([[1, 2], [3, 0], [0, 1]]);
    expectNumbersClose(result.get(), 7);
  });
});

describeWithFlags('Reduction: mean', ALL_ENVS, () => {
  it('basic', () => {
    const a = tf.tensor2d([1, 2, 3, 0, 0, 1], [3, 2]);
    const r = tf.mean(a);

    expect(r.dtype).toBe('float32');
    expectNumbersClose(r.get(), 7 / 6);
  });

  it('propagates NaNs', () => {
    const a = tf.tensor2d([1, 2, 3, NaN, 0, 1], [3, 2]);
    const r = tf.mean(a);

    expect(r.dtype).toBe('float32');
    expect(r.get()).toEqual(NaN);
  });

  it('mean(int32) => float32', () => {
    const a = tf.tensor1d([1, 5, 7, 3], 'int32');
    const r = tf.mean(a);

    expect(r.dtype).toBe('float32');
    expectNumbersClose(r.get(), 4);
  });

  it('mean(bool) => float32', () => {
    const a = tf.tensor1d([true, false, false, true, true], 'bool');
    const r = tf.mean(a);

    expect(r.dtype).toBe('float32');
    expectNumbersClose(r.get(), 3 / 5);
  });

  it('2D array with keep dim', () => {
    const a = tf.tensor2d([1, 2, 3, 0, 0, 1], [3, 2]);
    const res = tf.mean(a, null, true /* keepDims */);

    expect(res.shape).toEqual([1, 1]);
    expect(res.dtype).toBe('float32');
    expectArraysClose(res, [7 / 6]);
  });

  it('axis=0 in 2D array', () => {
    const a = tf.tensor2d([1, 2, 3, 0, 0, 1], [3, 2]);
    const res = tf.mean(a, [0]);

    expect(res.shape).toEqual([2]);
    expect(res.dtype).toBe('float32');
    expectArraysClose(res, [4 / 3, 1]);
  });

  it('axis=0 in 2D array, keepDims', () => {
    const a = tf.tensor2d([1, 2, 3, 0, 0, 1], [3, 2]);
    const res = tf.mean(a, [0], true /* keepDims */);

    expect(res.shape).toEqual([1, 2]);
    expect(res.dtype).toBe('float32');
    expectArraysClose(res, [4 / 3, 1]);
  });

  it('axis=1 in 2D array', () => {
    const a = tf.tensor2d([1, 2, 3, 0, 0, 1], [3, 2]);
    const res = tf.mean(a, [1]);

    expect(res.dtype).toBe('float32');
    expect(res.shape).toEqual([3]);
    expectArraysClose(res, [1.5, 1.5, 0.5]);
  });

  it('axis = -1 in 2D array', () => {
    const a = tf.tensor2d([1, 2, 3, 0, 0, 1], [3, 2]);
    const res = tf.mean(a, [-1]);

    expect(res.dtype).toBe('float32');
    expect(res.shape).toEqual([3]);
    expectArraysClose(res, [1.5, 1.5, 0.5]);
  });

  it('2D, axis=1 provided as number', () => {
    const a = tf.tensor2d([1, 2, 3, 0, 0, 1], [2, 3]);
    const res = tf.mean(a, 1);

    expect(res.shape).toEqual([2]);
    expect(res.dtype).toBe('float32');
    expectArraysClose(res, [2, 1 / 3]);
  });

  it('axis=0,1 in 2D array', () => {
    const a = tf.tensor2d([1, 2, 3, 0, 0, 1], [3, 2]);
    const res = tf.mean(a, [0, 1]);

    expect(res.shape).toEqual([]);
    expect(res.dtype).toBe('float32');
    expectArraysClose(res, [7 / 6]);
  });

  it('gradients', () => {
    const a = tf.tensor2d([1, 2, 3, 0, 0, 1], [3, 2]);
    const dy = tf.scalar(1.5);

    const da = tf.grad(a => a.mean())(a, dy);

    expect(da.shape).toEqual(a.shape);
    expectArraysClose(da, [
      dy.get() / a.size, dy.get() / a.size, dy.get() / a.size,
      dy.get() / a.size, dy.get() / a.size, dy.get() / a.size
    ]);
  });

  it('gradients throws for defined axis', () => {
    const a = tf.tensor2d([1, 2, 3, 0, 0, 1], [3, 2]);
    const dy = tf.scalar(1.5);

    expect(() => tf.grad(a => a.mean(1))(a, dy)).toThrowError();
  });

  it('throws when passed a non-tensor', () => {
    expect(() => tf.mean({} as tf.Tensor))
        .toThrowError(/Argument 'x' passed to 'mean' must be a Tensor/);
  });

  it('accepts a tensor-like object', () => {
    const r = tf.mean([[1, 2, 3], [0, 0, 1]]);

    expect(r.dtype).toBe('float32');
    expectNumbersClose(r.get(), 7 / 6);
  });
});

describeWithFlags('Reduction: moments', ALL_ENVS, () => {
  it('basic', () => {
    const a = tf.tensor2d([1, 2, 3, 0, 0, 1], [3, 2]);
    const {mean, variance} = tf.moments(a);

    expect(mean.dtype).toBe('float32');
    expect(variance.dtype).toBe('float32');
    expectNumbersClose(mean.get(), 7 / 6);
    expectNumbersClose(variance.get(), 1.1389);
  });

  it('propagates NaNs', () => {
    const a = tf.tensor2d([1, 2, 3, NaN, 0, 1], [3, 2]);
    const {mean, variance} = tf.moments(a);

    expect(mean.dtype).toBe('float32');
    expect(variance.dtype).toBe('float32');
    expect(mean.get()).toEqual(NaN);
    expect(variance.get()).toEqual(NaN);
  });

  it('moments(int32) => float32', () => {
    const a = tf.tensor1d([1, 5, 7, 3], 'int32');
    const {mean, variance} = tf.moments(a);

    expect(mean.dtype).toBe('float32');
    expect(variance.dtype).toBe('float32');
    expectNumbersClose(mean.get(), 4);
    expectNumbersClose(variance.get(), 5);
  });

  it('moments(bool) => float32', () => {
    const a = tf.tensor1d([true, false, false, true, true], 'bool');
    const {mean, variance} = tf.moments(a);

    expect(mean.dtype).toBe('float32');
    expect(variance.dtype).toBe('float32');
    expectNumbersClose(mean.get(), 3 / 5);
    expectNumbersClose(variance.get(), 0.23999998);
  });

  it('2D array with keep dim', () => {
    const a = tf.tensor2d([1, 2, 3, 0, 0, 1], [3, 2]);
    const {mean, variance} = tf.moments(a, null, true /* keepDims */);

    expect(mean.shape).toEqual([1, 1]);
    expect(mean.dtype).toBe('float32');
    expect(variance.shape).toEqual([1, 1]);
    expect(variance.dtype).toBe('float32');
    expectArraysClose(mean, [7 / 6]);
    expectArraysClose(variance, [1.138889]);
  });

  it('axis=0 in 2D array', () => {
    const a = tf.tensor2d([1, 2, 3, 0, 0, 1], [3, 2]);
    const {mean, variance} = tf.moments(a, [0]);

    expect(mean.shape).toEqual([2]);
    expect(mean.dtype).toBe('float32');
    expect(variance.shape).toEqual([2]);
    expect(variance.dtype).toBe('float32');
    expectArraysClose(mean, [4 / 3, 1]);
    expectArraysClose(variance, [1.556, 2 / 3]);
  });

  it('axis=1 in 2D array', () => {
    const a = tf.tensor2d([1, 2, 3, 0, 0, 1], [3, 2]);
    const {mean, variance} = tf.moments(a, [1]);

    expect(mean.dtype).toBe('float32');
    expect(mean.shape).toEqual([3]);
    expect(variance.dtype).toBe('float32');
    expect(variance.shape).toEqual([3]);
    expectArraysClose(mean, [1.5, 1.5, 0.5]);
    expectArraysClose(variance, [0.25, 2.25, 0.25]);
  });

  it('2D, axis=1 provided as number', () => {
    const a = tf.tensor2d([1, 2, 3, 0, 0, 1], [2, 3]);
    const {mean, variance} = tf.moments(a, 1);

    expect(mean.shape).toEqual([2]);
    expect(mean.dtype).toBe('float32');
    expect(variance.shape).toEqual([2]);
    expect(variance.dtype).toBe('float32');
    expectArraysClose(mean, [2, 1 / 3]);
    expectArraysClose(variance, [2 / 3, 0.222]);
  });

  it('2D, axis=-1 provided as number', () => {
    const a = tf.tensor2d([1, 2, 3, 0, 0, 1], [2, 3]);
    const {mean, variance} = tf.moments(a, -1);

    expect(mean.shape).toEqual([2]);
    expect(mean.dtype).toBe('float32');
    expect(variance.shape).toEqual([2]);
    expect(variance.dtype).toBe('float32');
    expectArraysClose(mean, [2, 1 / 3]);
    expectArraysClose(variance, [2 / 3, 0.222]);
  });

  it('axis=0,1 in 2D array', () => {
    const a = tf.tensor2d([1, 2, 3, 0, 0, 1], [3, 2]);
    const {mean, variance} = tf.moments(a, [0, 1]);

    expect(mean.shape).toEqual([]);
    expect(mean.dtype).toBe('float32');
    expect(variance.shape).toEqual([]);
    expect(variance.dtype).toBe('float32');
    expectArraysClose(mean, [7 / 6]);
    expectArraysClose(variance, [1.1389]);
  });

  it('throws when passed a non-tensor', () => {
    expect(() => tf.moments({} as tf.Tensor))
        .toThrowError(/Argument 'x' passed to 'moments' must be a Tensor/);
  });

  it('accepts a tensor-like object', () => {
    const {mean, variance} = tf.moments([1, 2, 3, 0, 0, 1]);

    expect(mean.dtype).toBe('float32');
    expect(variance.dtype).toBe('float32');
    expectNumbersClose(mean.get(), 7 / 6);
    expectNumbersClose(variance.get(), 1.1389);
  });
});

describeWithFlags('Reduction: norm', ALL_ENVS, () => {
  it('scalar norm', () => {
    const a = tf.scalar(-22.0);
    const norm = tf.norm(a);

    expect(norm.dtype).toBe('float32');
    expectNumbersClose(norm.get(), 22);
  });

  it('vector inf norm', () => {
    const a = tf.tensor1d([1, -2, 3, -4]);
    const norm = tf.norm(a, Infinity);

    expect(norm.dtype).toBe('float32');
    expectNumbersClose(norm.get(), 4);
  });

  it('vector -inf norm', () => {
    const a = tf.tensor1d([1, -2, 3, -4]);
    const norm = tf.norm(a, -Infinity);

    expect(norm.dtype).toBe('float32');
    expectNumbersClose(norm.get(), 1);
  });

  it('vector 1 norm', () => {
    const a = tf.tensor1d([1, -2, 3, -4]);
    const norm = tf.norm(a, 1);

    expect(norm.dtype).toBe('float32');
    expectNumbersClose(norm.get(), 10);
  });

  it('vector euclidean norm', () => {
    const a = tf.tensor1d([1, -2, 3, -4]);
    const norm = tf.norm(a, 'euclidean');

    expect(norm.dtype).toBe('float32');
    expectNumbersClose(norm.get(), 5.4772);
  });

  it('vector 2-norm', () => {
    const a = tf.tensor1d([1, -2, 3, -4]);
    const norm = tf.norm(a, 2);

    expect(norm.dtype).toBe('float32');
    expectNumbersClose(norm.get(), 5.4772);
  });

  it('vector >2-norm to throw error', () => {
    const a = tf.tensor1d([1, -2, 3, -4]);
    expect(() => tf.norm(a, 3)).toThrowError();
  });

  it('matrix inf norm', () => {
    const a = tf.tensor2d([1, 2, -3, 1, 0, 1], [3, 2]);
    const norm = tf.norm(a, Infinity, [0, 1]);

    expect(norm.dtype).toBe('float32');
    expectNumbersClose(norm.get(), 4);
  });

  it('matrix -inf norm', () => {
    const a = tf.tensor2d([1, 2, -3, 1, 0, 1], [3, 2]);
    const norm = tf.norm(a, -Infinity, [0, 1]);

    expect(norm.dtype).toBe('float32');
    expectNumbersClose(norm.get(), 1);
  });

  it('matrix 1 norm', () => {
    const a = tf.tensor2d([1, 2, -3, 1, 1, 1], [3, 2]);
    const norm = tf.norm(a, 1, [0, 1]);

    expect(norm.dtype).toBe('float32');
    expectNumbersClose(norm.get(), 5);
  });

  it('matrix euclidean norm', () => {
    const a = tf.tensor2d([1, 2, -3, 1, 1, 1], [3, 2]);
    const norm = tf.norm(a, 'euclidean', [0, 1]);

    expect(norm.dtype).toBe('float32');
    expectNumbersClose(norm.get(), 4.123);
  });

  it('matrix fro norm', () => {
    const a = tf.tensor2d([1, 2, -3, 1, 1, 1], [3, 2]);
    const norm = tf.norm(a, 'fro', [0, 1]);

    expect(norm.dtype).toBe('float32');
    expectNumbersClose(norm.get(), 4.123);
  });

  it('matrix other norm to throw error', () => {
    const a = tf.tensor2d([1, 2, -3, 1, 1, 1], [3, 2]);
    expect(() => tf.norm(a, 2, [0, 1])).toThrowError();
  });

  it('propagates NaNs for norm', () => {
    const a = tf.tensor2d([1, 2, 3, NaN, 0, 1], [3, 2]);
    const norm = tf.norm(a);

    expect(norm.dtype).toBe('float32');
    expect(norm.get()).toEqual(NaN);
  });

  it('axis=null in 2D array norm', () => {
    const a = tf.tensor2d([1, 2, 3, 0, 0, 1], [3, 2]);
    const norm = tf.norm(a, Infinity);

    expect(norm.shape).toEqual([]);
    expect(norm.dtype).toBe('float32');
    expectArraysClose(norm, [3]);
  });

  it('2D array norm with keep dim', () => {
    const a = tf.tensor2d([1, 2, 3, 0, 0, 1], [3, 2]);
    const norm = tf.norm(a, Infinity, null, true /* keepDims */);

    expect(norm.shape).toEqual([1, 1]);
    expect(norm.dtype).toBe('float32');
    expectArraysClose(norm, [3]);
  });

  it('axis=0 in 2D array norm', () => {
    const a = tf.tensor2d([1, 2, 3, 0, 0, 1], [3, 2]);
    const norm = tf.norm(a, Infinity, [0]);

    expect(norm.shape).toEqual([2]);
    expect(norm.dtype).toBe('float32');
    expectArraysClose(norm, [3, 2]);
  });

  it('axis=1 in 2D array norm', () => {
    const a = tf.tensor2d([1, 2, 3, 0, 0, 1], [3, 2]);
    const norm = tf.norm(a, Infinity, [1]);

    expect(norm.dtype).toBe('float32');
    expect(norm.shape).toEqual([3]);
    expectArraysClose(norm, [2, 3, 1]);
  });

  it('axis=1 keepDims in 2D array norm', () => {
    const a = tf.tensor2d([1, 2, 3, 0, 0, 1], [3, 2]);
    const norm = tf.norm(a, Infinity, [1], true);

    expect(norm.dtype).toBe('float32');
    expect(norm.shape).toEqual([3, 1]);
    expectArraysClose(norm, [2, 3, 1]);
  });

  it('2D norm with axis=1 provided as number', () => {
    const a = tf.tensor2d([1, 2, 3, 0, 0, 1], [2, 3]);
    const norm = tf.norm(a, Infinity, 1);

    expect(norm.shape).toEqual([2]);
    expect(norm.dtype).toBe('float32');
    expectArraysClose(norm, [3, 1]);
  });

  it('axis=0,1 in 2D array norm', () => {
    const a = tf.tensor2d([1, 2, 3, 0, 0, 1], [3, 2]);
    const norm = tf.norm(a, Infinity, [0, 1]);

    expect(norm.shape).toEqual([]);
    expect(norm.dtype).toBe('float32');
    expectArraysClose(norm, [3]);
  });

  it('axis=0,1 keepDims in 2D array norm', () => {
    const a = tf.tensor2d([1, 2, 3, 0, 0, 1], [3, 2]);
    const norm = tf.norm(a, Infinity, [0, 1], true);

    expect(norm.shape).toEqual([1, 1]);
    expect(norm.dtype).toBe('float32');
    expectArraysClose(norm, [3]);
  });

  it('3D norm axis=0,1, matrix inf norm', () => {
    const a = tf.tensor3d([1, 2, -3, 1, 0, 1], [3, 2, 1]);
    const norm = tf.norm(a, Infinity, [0, 1]);

    expect(norm.shape).toEqual([1]);
    expect(norm.dtype).toBe('float32');
    expectArraysClose(norm, [4]);
  });

  it('axis=0,1 keepDims in 3D array norm', () => {
    const a = tf.tensor3d([1, 2, 3, 0, 0, 1], [3, 2, 1]);
    const norm = tf.norm(a, Infinity, [0, 1], true);

    expect(norm.shape).toEqual([1, 1, 1]);
    expect(norm.dtype).toBe('float32');
    expectArraysClose(norm, [3]);
  });

  it('axis=0,1 keepDims in 3D array norm', () => {
    const a = tf.tensor3d([1, 2, 3, 0, 0, 1, 1, 2, 3, 0, 0, 1], [3, 2, 2]);
    const norm = tf.norm(a, Infinity, [0, 1], true);

    expect(norm.shape).toEqual([1, 1, 2]);
    expect(norm.dtype).toBe('float32');
    expectArraysClose(norm, [4, 3]);
  });

  it('axis=null in 3D array norm', () => {
    const a = tf.tensor3d([1, 2, 3, 0, 0, 1], [3, 2, 1]);
    const norm = tf.norm(a, Infinity);

    expect(norm.shape).toEqual([]);
    expect(norm.dtype).toBe('float32');
    expectArraysClose(norm, [3]);
  });

  it('axis=null in 4D array norm', () => {
    const a = tf.tensor4d([1, 2, 3, 0, 0, 1], [3, 2, 1, 1]);
    const norm = tf.norm(a, Infinity);

    expect(norm.shape).toEqual([]);
    expect(norm.dtype).toBe('float32');
    expectArraysClose(norm, [3]);
  });

  it('axis=0,1 in 4D array norm', () => {
    const a = tf.tensor4d(
        [
          1, 2, 3, 0, 0, 1, 1, 2, 3, 0, 0, 1,
          1, 2, 3, 0, 0, 1, 1, 2, 3, 0, 0, 1
        ],
        [3, 2, 2, 2]);
    const norm = tf.norm(a, Infinity, [0, 1]);

    expect(norm.shape).toEqual([2, 2]);
    expect(norm.dtype).toBe('float32');
    expectArraysClose(norm, [4, 3, 4, 3]);
  });

  it('axis=0,1 in 4D array norm', () => {
    const a = tf.tensor4d(
        [
          1, 2, 3, 0, 0, 1, 1, 2, 3, 0, 0, 1,
          1, 2, 3, 0, 0, 1, 1, 2, 3, 0, 0, 1
        ],
        [3, 2, 2, 2]);
    const norm = tf.norm(a, Infinity, [0, 1], true);

    expect(norm.shape).toEqual([1, 1, 2, 2]);
    expect(norm.dtype).toBe('float32');
    expectArraysClose(norm, [4, 3, 4, 3]);
  });

  it('throws when passed a non-tensor', () => {
    expect(() => tf.norm({} as tf.Tensor))
        .toThrowError(/Argument 'x' passed to 'norm' must be a Tensor/);
  });

  it('accepts a tensor-like objects', () => {
    const norm = tf.norm([1, -2, 3, -4], 1);

    expect(norm.dtype).toBe('float32');
    expectNumbersClose(norm.get(), 10);
  });
});

describeWithFlags('Reduction: all', ALL_ENVS, () => {
  it('Tensor1D', () => {
    let a = tf.tensor1d([0, 0, 0], 'bool');
    expectNumbersClose(tf.all(a).get(), 0);

    a = tf.tensor1d([1, 0, 1], 'bool');
    expectNumbersClose(tf.all(a).get(), 0);

    a = tf.tensor1d([1, 1, 1], 'bool');
    expectNumbersClose(tf.all(a).get(), 1);
  });

  it('ignores NaNs', () => {
    const a = tf.tensor1d([1, NaN, 1], 'bool');
    expect(tf.all(a).get()).toEqual(1);
  });

  it('2D', () => {
    const a = tf.tensor2d([1, 1, 0, 0], [2, 2], 'bool');
    expectNumbersClose(tf.all(a).get(), 0);
  });

  it('2D axis=[0,1]', () => {
    const a = tf.tensor2d([1, 1, 0, 0, 1, 0], [2, 3], 'bool');
    expectNumbersClose(tf.all(a, [0, 1]).get(), 0);
  });

  it('2D, axis=0', () => {
    const a = tf.tensor2d([1, 1, 0, 0], [2, 2], 'bool');
    let r = tf.all(a, 0);

    expect(r.shape).toEqual([2]);
    expectArraysClose(r, [0, 0]);

    r = tf.all(a, 1);

    expect(r.shape).toEqual([2]);
    expectArraysClose(r, [1, 0]);
  });

  it('2D, axis=0, keepDims', () => {
    const a = tf.tensor2d([1, 1, 0, 0, 1, 0], [2, 3], 'bool');
    const r = a.all(0, true /* keepDims */);

    expect(r.shape).toEqual([1, 3]);
    expectArraysClose(r, [0, 1, 0]);
  });

  it('2D, axis=1 provided as a number', () => {
    const a = tf.tensor2d([1, 1, 0, 0, 1, 0], [2, 3], 'bool');
    const r = tf.all(a, 1);
    expectArraysClose(r, [0, 0]);
  });

  it('2D, axis = -1 provided as a number', () => {
    const a = tf.tensor2d([1, 1, 0, 0, 1, 0], [2, 3], 'bool');
    const r = tf.all(a, -1);
    expectArraysClose(r, [0, 0]);
  });

  it('2D, axis=[1]', () => {
    const a = tf.tensor2d([1, 1, 0, 0, 1, 0], [2, 3], 'bool');
    const r = tf.all(a, [1]);
    expectArraysClose(r, [0, 0]);
  });

  it('throws when dtype is not boolean', () => {
    const a = tf.tensor2d([1, 1, 0, 0], [2, 2]);
    expect(() => tf.all(a)).toThrowError(/Error Tensor must be of type bool/);
  });

  it('throws when passed a non-tensor', () => {
    expect(() => tf.all({} as tf.Tensor))
        .toThrowError(/Argument 'x' passed to 'all' must be a Tensor/);
  });
<<<<<<< HEAD

  it('accepts a tensor-like object', () => {
    const x = [1, 2, 3, 4];
    const segmentIds = [0, 2, 0, 1];
    const numSegments = 3;
    const res = tf.unsortedSegmentSum(x, segmentIds, numSegments);

    expect(res.shape).toEqual([3]);
    expectArraysClose(res, [4, 4, 2]);
=======
});

describeWithFlags('Reduction: any', ALL_ENVS, () => {
  it('Tensor1D', () => {
    let a = tf.tensor1d([0, 0, 0], 'bool');
    expectNumbersClose(tf.any(a).get(), 0);

    a = tf.tensor1d([1, 0, 1], 'bool');
    expectNumbersClose(tf.any(a).get(), 1);

    a = tf.tensor1d([1, 1, 1], 'bool');
    expectNumbersClose(tf.any(a).get(), 1);
  });

  it('ignores NaNs', () => {
    const a = tf.tensor1d([1, NaN, 0], 'bool');
    expect(tf.any(a).get()).toEqual(1);
  });

  it('2D', () => {
    const a = tf.tensor2d([1, 1, 0, 0], [2, 2], 'bool');
    expectNumbersClose(tf.any(a).get(), 1);
  });

  it('2D axis=[0,1]', () => {
    const a = tf.tensor2d([1, 1, 0, 0, 1, 0], [2, 3], 'bool');
    expectNumbersClose(tf.any(a, [0, 1]).get(), 1);
  });

  it('2D, axis=0', () => {
    const a = tf.tensor2d([1, 1, 0, 0], [2, 2], 'bool');
    let r = tf.any(a, 0);

    expect(r.shape).toEqual([2]);
    expectArraysClose(r, [1, 1]);

    r = tf.any(a, 1);

    expect(r.shape).toEqual([2]);
    expectArraysClose(r, [1, 0]);
  });

  it('2D, axis=0, keepDims', () => {
    const a = tf.tensor2d([1, 1, 0, 0, 1, 0], [2, 3], 'bool');
    const r = a.any(0, true /* keepDims */);

    expect(r.shape).toEqual([1, 3]);
    expectArraysClose(r, [1, 1, 0]);
  });

  it('2D, axis=1 provided as a number', () => {
    const a = tf.tensor2d([1, 1, 0, 0, 1, 0], [2, 3], 'bool');
    const r = tf.any(a, 1);
    expectArraysClose(r, [1, 1]);
  });

  it('2D, axis = -1 provided as a number', () => {
    const a = tf.tensor2d([1, 1, 0, 0, 1, 0], [2, 3], 'bool');
    const r = tf.any(a, -1);
    expectArraysClose(r, [1, 1]);
  });

  it('2D, axis=[1]', () => {
    const a = tf.tensor2d([1, 1, 0, 0, 1, 0], [2, 3], 'bool');
    const r = tf.any(a, [1]);
    expectArraysClose(r, [1, 1]);
  });

  it('throws when dtype is not boolean', () => {
    const a = tf.tensor2d([1, 1, 0, 0], [2, 2]);
    expect(() => tf.any(a)).toThrowError(/Error Tensor must be of type bool/);
  });

  it('throws when passed a non-tensor', () => {
    expect(() => tf.any({} as tf.Tensor))
        .toThrowError(/Argument 'x' passed to 'any' must be a Tensor/);
>>>>>>> 6ee7c876
  });
});<|MERGE_RESOLUTION|>--- conflicted
+++ resolved
@@ -1148,7 +1148,6 @@
     expect(() => tf.all({} as tf.Tensor))
         .toThrowError(/Argument 'x' passed to 'all' must be a Tensor/);
   });
-<<<<<<< HEAD
 
   it('accepts a tensor-like object', () => {
     const x = [1, 2, 3, 4];
@@ -1158,7 +1157,7 @@
 
     expect(res.shape).toEqual([3]);
     expectArraysClose(res, [4, 4, 2]);
-=======
+  });
 });
 
 describeWithFlags('Reduction: any', ALL_ENVS, () => {
@@ -1235,6 +1234,5 @@
   it('throws when passed a non-tensor', () => {
     expect(() => tf.any({} as tf.Tensor))
         .toThrowError(/Argument 'x' passed to 'any' must be a Tensor/);
->>>>>>> 6ee7c876
   });
 });