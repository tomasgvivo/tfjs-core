/**
 * @license
 * Copyright 2018 Google Inc. All Rights Reserved.
 * Licensed under the Apache License, Version 2.0 (the "License");
 * you may not use this file except in compliance with the License.
 * You may obtain a copy of the License at
 *
 * http://www.apache.org/licenses/LICENSE-2.0
 *
 * Unless required by applicable law or agreed to in writing, software
 * distributed under the License is distributed on an "AS IS" BASIS,
 * WITHOUT WARRANTIES OR CONDITIONS OF ANY KIND, either express or implied.
 * See the License for the specific language governing permissions and
 * limitations under the License.
 * =============================================================================
 */

import {doc} from '../doc';
import {ENV} from '../environment';
import {Tensor, Tensor1D, Tensor2D, Tensor3D, Tensor4D} from '../tensor';
<<<<<<< HEAD
import {TensorLike} from '../types';
=======
import {assertArgumentsAreTensors} from '../tensor_util';
>>>>>>> 6ee7c876
import * as util from '../util';
import {parseAxisParam} from './axis_util';
import * as concat_util from './concat_util';
import {operation} from './operation';

export class ConcatOps {
  /**
   * Concatenates a list of `Tensor1D`s along an axis. See `concat` for details.
   *
   * For example, if:
   * A: shape(3) = |r1, g1, b1|
   * B: shape(2) = |r2, g2|
   * C = tf.concat1d([A, B]) == |r1, g1, b1, r2, g2|
   *
   * @param tensors A list of `Tensor`s to concatenate.
   * @return The concatenated array.
   */
  static concat1d(tensors: Tensor1D[]): Tensor1D {
    return ConcatOps.concat(tensors, 0 /* axis */);
  }

  /**
   * Concatenates a list of `Tensor2D`s along an axis. See `concat` for details.
   *
   * For example, if:
   * A: shape(2, 3) = | r1, g1, b1 |
   *                  | r2, g2, b2 |
   *
   * B: shape(2, 3) = | r3, g3, b3 |
   *                  | r4, g4, b4 |
   *
   * C = tf.concat2d([A, B], axis)
   *
   * if axis = 0:
   * C: shape(4, 3) = | r1, g1, b1 |
   *                  | r2, g2, b2 |
   *                  | r3, g3, b3 |
   *                  | r4, g4, b4 |
   *
   * if axis = 1:
   * C = shape(2, 6) = | r1, g1, b1, r3, g3, b3 |
   *                   | r2, g2, b2, r4, g4, b4 |
   *
   *
   * @param tensors A list of `Tensor`s to concatenate.
   * @param axis The axis to concatenate along.
   * @return The concatenated array.
   */
  static concat2d(tensors: Tensor2D[], axis: number): Tensor2D {
    return ConcatOps.concat(tensors, axis);
  }

  /**
   * Concatenates a list of `Tensor3D`s along an axis. See `concat` for details.
   *
   * For example, if:
   * A: shape(2, 1, 3) = | r1, g1, b1 |
   *                     | r2, g2, b2 |
   *
   * B: shape(2, 1, 3) = | r3, g3, b3 |
   *                     | r4, g4, b4 |
   *
   * C = tf.concat3d([A, B], axis)
   *
   * if axis = 0:
   * C: shape(4, 1, 3) = | r1, g1, b1 |
   *                     | r2, g2, b2 |
   *                     | r3, g3, b3 |
   *                     | r4, g4, b4 |
   *
   * if axis = 1:
   * C: shape(2, 2, 3) = | r1, g1, b1, r3, g3, b3 |
   *                     | r2, g2, b2, r4, g4, b4 |
   *
   * if axis = 2:
   * C = shape(2, 1, 6) = | r1, g1, b1, r3, g3, b3 |
   *                      | r2, g2, b2, r4, g4, b4 |
   *
   * @param tensors A list of `Tensor`s to concatenate.
   * @param axis The axis to concate along.
   * @return The concatenated array.
   */
  static concat3d(tensors: Tensor3D[], axis: number): Tensor3D {
    return ConcatOps.concat(tensors, axis);
  }

  /**
   * Concatenates a list of `Tensor4D`s along an axis. See `concat` for details.
   *
   * @param tensors A list of `Tensor`s to concatenate.
   * @param axis The axis to concate along.
   * @return The concatenated array.
   */
  static concat4d(tensors: Tensor4D[], axis: number): Tensor4D {
    return ConcatOps.concat(tensors, axis);
  }

  /**
   * Concatenates a list of `Tensor`s along a given axis.
   *
   * The tensors ranks and types must match, and their sizes must match in all
   * dimensions except `axis`.
   *
   * Also available are stricter rank-specific methods that assert that
   * `tensors` are of the given rank:
   *   - `tf.concat1d`
   *   - `tf.concat2d`
   *   - `tf.concat3d`
   *   - `tf.concat4d`
   *
   * Except `tf.concat1d` (which does not have axis param), all methods have
   * same signature as this method.
   *
   * ```js
   * const a = tf.tensor1d([1, 2]);
   * const b = tf.tensor1d([3, 4]);
   * a.concat(b).print();  // or a.concat(b)
   * ```
   *
   * ```js
   * const a = tf.tensor1d([1, 2]);
   * const b = tf.tensor1d([3, 4]);
   * const c = tf.tensor1d([5, 6]);
   * tf.concat([a, b, c]).print();
   * ```
   *
   * ```js
   * const a = tf.tensor2d([[1, 2], [10, 20]]);
   * const b = tf.tensor2d([[3, 4], [30, 40]]);
   * const axis = 1;
   * tf.concat([a, b], axis).print();
   * ```
   * @param tensors A list of tensors to concatenate.
   * @param axis The axis to concate along. Defaults to 0 (the first dim).
   */
  @doc({heading: 'Tensors', subheading: 'Slicing and Joining'})
  @operation
  static concat<T extends Tensor>(tensors: T[]|TensorLike[], axis = 0): T {
    util.assert(tensors.length >= 1, 'Pass at least one tensor to concat');
<<<<<<< HEAD
    const $tensors = util.assertArgIsTensorArr(tensors, 'tensors', 'concat');
=======
    assertArgumentsAreTensors({tensors}, 'concat');
>>>>>>> 6ee7c876

    let result = $tensors[0] as T;
    if ($tensors.length === 1) {
      return result;
    }
    const axes = parseAxisParam(axis, result.shape);

    for (let i = 1; i < $tensors.length; ++i) {
      result = concat2Tensors(result, $tensors[i], axes[0]) as T;
    }
    return result;
  }
}

function concat2Tensors<T extends Tensor>(a: T, b: T, axis: number): T {
  concat_util.assertParams(a.shape, b.shape, axis);
  const outShape = concat_util.computeOutShape(a.shape, b.shape, axis);

  // Do the reshape.
  const a2D = a.as2D(-1, util.sizeFromShape(a.shape.slice(axis)));
  const b2D = b.as2D(-1, util.sizeFromShape(b.shape.slice(axis)));
  // Concats 2d tensors along axis=1. See comments in MathBackend.concat().
  const {aBegin, aSize, bBegin, bSize} =
      concat_util.computeGradientSliceShapes(a2D.shape, b2D.shape);
  const der = (dy: Tensor2D) => {
    return {a: () => dy.slice(aBegin, aSize), b: () => dy.slice(bBegin, bSize)};
  };
  const res = ENV.engine.runKernel(
      backend => backend.concat(a2D, b2D), {a: a2D, b: b2D}, der);
  return res.reshape(outShape) as T;
}<|MERGE_RESOLUTION|>--- conflicted
+++ resolved
@@ -18,12 +18,8 @@
 import {doc} from '../doc';
 import {ENV} from '../environment';
 import {Tensor, Tensor1D, Tensor2D, Tensor3D, Tensor4D} from '../tensor';
-<<<<<<< HEAD
 import {TensorLike} from '../types';
-=======
-import {assertArgumentsAreTensors} from '../tensor_util';
->>>>>>> 6ee7c876
-import * as util from '../util';
+import {assert, assertArgIsTensorArr, sizeFromShape} from '../util';
 import {parseAxisParam} from './axis_util';
 import * as concat_util from './concat_util';
 import {operation} from './operation';
@@ -161,12 +157,8 @@
   @doc({heading: 'Tensors', subheading: 'Slicing and Joining'})
   @operation
   static concat<T extends Tensor>(tensors: T[]|TensorLike[], axis = 0): T {
-    util.assert(tensors.length >= 1, 'Pass at least one tensor to concat');
-<<<<<<< HEAD
-    const $tensors = util.assertArgIsTensorArr(tensors, 'tensors', 'concat');
-=======
-    assertArgumentsAreTensors({tensors}, 'concat');
->>>>>>> 6ee7c876
+    assert(tensors.length >= 1, 'Pass at least one tensor to concat');
+    const $tensors = assertArgIsTensorArr(tensors, 'tensors', 'concat');
 
     let result = $tensors[0] as T;
     if ($tensors.length === 1) {
@@ -186,8 +178,8 @@
   const outShape = concat_util.computeOutShape(a.shape, b.shape, axis);
 
   // Do the reshape.
-  const a2D = a.as2D(-1, util.sizeFromShape(a.shape.slice(axis)));
-  const b2D = b.as2D(-1, util.sizeFromShape(b.shape.slice(axis)));
+  const a2D = a.as2D(-1, sizeFromShape(a.shape.slice(axis)));
+  const b2D = b.as2D(-1, sizeFromShape(b.shape.slice(axis)));
   // Concats 2d tensors along axis=1. See comments in MathBackend.concat().
   const {aBegin, aSize, bBegin, bSize} =
       concat_util.computeGradientSliceShapes(a2D.shape, b2D.shape);
