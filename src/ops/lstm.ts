/**
 * @license
 * Copyright 2018 Google Inc. All Rights Reserved.
 * Licensed under the Apache License, Version 2.0 (the "License");
 * you may not use this file except in compliance with the License.
 * You may obtain a copy of the License at
 *
 * http://www.apache.org/licenses/LICENSE-2.0
 *
 * Unless required by applicable law or agreed to in writing, software
 * distributed under the License is distributed on an "AS IS" BASIS,
 * WITHOUT WARRANTIES OR CONDITIONS OF ANY KIND, either express or implied.
 * See the License for the specific language governing permissions and
 * limitations under the License.
 * =============================================================================
 */

import {doc} from '../doc';
import {Scalar, Tensor1D, Tensor2D} from '../tensor';
<<<<<<< HEAD
import {TensorLike} from '../types';
import * as util from '../util';
=======
import {assertArgumentsAreTensors} from '../tensor_util';
>>>>>>> 6ee7c876
import {operation} from './operation';

/**
 * @docalias (data: Tensor2D, c: Tensor2D, h: Tensor2D): [Tensor2D, Tensor2D]
 */
export type LSTMCellFunc = {
  (data: Tensor2D, c: Tensor2D, h: Tensor2D): [Tensor2D, Tensor2D];
};

export class LSTMOps {
  /**
   * Computes the next states and outputs of a stack of LSTMCells.
   *
   * Each cell output is used as input to the next cell.
   *
   * Returns `[cellState, cellOutput]`.
   *
   * Derived from tf.contrib.rn.MultiRNNCell.
   *
   * @param lstmCells Array of LSTMCell functions.
   * @param data The input to the cell.
   * @param c Array of previous cell states.
   * @param h Array of previous cell outputs.
   */
  @doc({heading: 'Operations', subheading: 'RNN'})
  @operation
  static multiRNNCell(
<<<<<<< HEAD
      lstmCells: LSTMCellFunc[], data: Tensor2D|TensorLike,
      c: Tensor2D[]|TensorLike[],
      h: Tensor2D[]|TensorLike[]): [Tensor2D[], Tensor2D[]] {
    const $data = util.assertArgIsTensor(data, 'data', 'multiRNNCell');
    const $c = util.assertArgIsTensorArr(c, 'c', 'multiRNNCell');
    const $h = util.assertArgIsTensorArr(h, 'h', 'multiRNNCell');
=======
      lstmCells: LSTMCellFunc[], data: Tensor2D, c: Tensor2D[], h: Tensor2D[]):
      [Tensor2D[], Tensor2D[]] {
    assertArgumentsAreTensors({data, c, h}, 'multiRNNCell');
>>>>>>> 6ee7c876

    let input = $data;
    const newStates = [];
    for (let i = 0; i < lstmCells.length; i++) {
      const output = lstmCells[i](input, $c[i], $h[i]);
      newStates.push(output[0]);
      newStates.push(output[1]);
      input = output[1];
    }
    const newC: Tensor2D[] = [];
    const newH: Tensor2D[] = [];
    for (let i = 0; i < newStates.length; i += 2) {
      newC.push(newStates[i]);
      newH.push(newStates[i + 1]);
    }
    return [newC, newH];
  }

  /**
   * Computes the next state and output of a BasicLSTMCell.
   *
   * Returns `[newC, newH]`.
   *
   * Derived from tf.contrib.rnn.BasicLSTMCell.
   *
   * @param forgetBias Forget bias for the cell.
   * @param lstmKernel The weights for the cell.
   * @param lstmBias The bias for the cell.
   * @param data The input to the cell.
   * @param c Previous cell state.
   * @param h Previous cell output.
   */
  @doc({heading: 'Operations', subheading: 'RNN'})
  @operation
  static basicLSTMCell(
      forgetBias: Scalar, lstmKernel: Tensor2D, lstmBias: Tensor1D,
      data: Tensor2D, c: Tensor2D, h: Tensor2D): [Tensor2D, Tensor2D] {
    assertArgumentsAreTensors(
        {forgetBias, lstmKernel, lstmBias, data, c, h}, 'basicLSTMCell');

    const combined = data.concat(h, 1);
    const weighted = combined.matMul(lstmKernel);
    const res = weighted.add(lstmBias) as Tensor2D;

    // i = input_gate, j = new_input, f = forget_gate, o = output_gate
    const batchSize = res.shape[0];
    const sliceCols = res.shape[1] / 4;
    const sliceSize: [number, number] = [batchSize, sliceCols];
    const i = res.slice([0, 0], sliceSize);
    const j = res.slice([0, sliceCols], sliceSize);
    const f = res.slice([0, sliceCols * 2], sliceSize);
    const o = res.slice([0, sliceCols * 3], sliceSize);

    const newC = i.sigmoid().mulStrict(j.tanh()).addStrict(
        c.mulStrict(forgetBias.add(f).sigmoid() as Tensor2D));
    const newH = newC.tanh().mulStrict(o.sigmoid());
    return [newC, newH];
  }
}<|MERGE_RESOLUTION|>--- conflicted
+++ resolved
@@ -17,12 +17,9 @@
 
 import {doc} from '../doc';
 import {Scalar, Tensor1D, Tensor2D} from '../tensor';
-<<<<<<< HEAD
+import {assertArgumentsAreTensors} from '../tensor_util';
 import {TensorLike} from '../types';
-import * as util from '../util';
-=======
-import {assertArgumentsAreTensors} from '../tensor_util';
->>>>>>> 6ee7c876
+import {assertArgIsTensor, assertArgIsTensorArr} from '../util';
 import {operation} from './operation';
 
 /**
@@ -50,18 +47,12 @@
   @doc({heading: 'Operations', subheading: 'RNN'})
   @operation
   static multiRNNCell(
-<<<<<<< HEAD
       lstmCells: LSTMCellFunc[], data: Tensor2D|TensorLike,
       c: Tensor2D[]|TensorLike[],
       h: Tensor2D[]|TensorLike[]): [Tensor2D[], Tensor2D[]] {
-    const $data = util.assertArgIsTensor(data, 'data', 'multiRNNCell');
-    const $c = util.assertArgIsTensorArr(c, 'c', 'multiRNNCell');
-    const $h = util.assertArgIsTensorArr(h, 'h', 'multiRNNCell');
-=======
-      lstmCells: LSTMCellFunc[], data: Tensor2D, c: Tensor2D[], h: Tensor2D[]):
-      [Tensor2D[], Tensor2D[]] {
-    assertArgumentsAreTensors({data, c, h}, 'multiRNNCell');
->>>>>>> 6ee7c876
+    const $data = assertArgIsTensor(data, 'data', 'multiRNNCell');
+    const $c = assertArgIsTensorArr(c, 'c', 'multiRNNCell');
+    const $h = assertArgIsTensorArr(h, 'h', 'multiRNNCell');
 
     let input = $data;
     const newStates = [];
