--- conflicted
+++ resolved
@@ -17,12 +17,8 @@
 
 import {doc} from '../doc';
 import {Tensor} from '../tensor';
-<<<<<<< HEAD
 import {TensorLike} from '../types';
-import * as util from '../util';
-=======
-import {assertArgumentsAreTensors} from '../tensor_util';
->>>>>>> 6ee7c876
+import {assertArgIsTensor} from '../util';
 import * as axis_util from './axis_util';
 import {operation} from './operation';
 import {TensorOps} from './tensor_ops';
@@ -69,11 +65,7 @@
   static norm(
       x: Tensor|TensorLike, ord: number|'euclidean'|'fro' = 'euclidean',
       axis: number|number[] = null, keepDims = false): Tensor {
-<<<<<<< HEAD
-    x = util.assertArgIsTensor(x, 'x', 'norm');
-=======
-    assertArgumentsAreTensors({x}, 'norm');
->>>>>>> 6ee7c876
+    x = assertArgIsTensor(x, 'x', 'norm');
 
     const norm = normImpl(x, ord, axis);
     let keepDimsShape = norm.shape;
