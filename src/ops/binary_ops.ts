--- conflicted
+++ resolved
@@ -19,21 +19,13 @@
 import {ENV} from '../environment';
 import {KernelBackend} from '../kernels/backend';
 import {Tensor} from '../tensor';
-<<<<<<< HEAD
+import {assertArgIsTensor, assertTypesMatch} from '../tensor_util';
 import {TensorLike, upcastType} from '../types';
-import * as util from '../util';
-import * as broadcast_util from './broadcast_util';
-import {operation} from './operation';
-import {neg, scalar} from './ops';
-=======
-import {assertArgumentsAreTensors, assertTypesMatch} from '../tensor_util';
-import {upcastType} from '../types';
 import * as util from '../util';
 import * as broadcast_util from './broadcast_util';
 import {operation} from './operation';
 import {TensorOps} from './tensor_ops';
 import {UnaryOps} from './unary_ops';
->>>>>>> 6ee7c876
 
 export class BinaryOps {
   /**
@@ -61,16 +53,10 @@
    */
   @doc({heading: 'Operations', subheading: 'Arithmetic'})
   @operation
-<<<<<<< HEAD
   static add<T extends Tensor>(a: Tensor|TensorLike, b: Tensor|TensorLike): T {
-    const $a = util.assertArgIsTensor(a, 'a', 'add');
-    const $b = util.assertArgIsTensor(b, 'b', 'add');
-    util.assertTypesMatch($a, $b);
-=======
-  static add<T extends Tensor>(a: Tensor, b: Tensor): T {
-    assertArgumentsAreTensors({a, b}, 'add');
-    assertTypesMatch(a, b);
->>>>>>> 6ee7c876
+    const $a = assertArgIsTensor(a, 'a', 'add');
+    const $b = assertArgIsTensor(b, 'b', 'add');
+    assertTypesMatch($a, $b);
 
     const outShape =
         broadcast_util.assertAndGetBroadcastShape($a.shape, $b.shape);
@@ -138,16 +124,10 @@
    */
   @doc({heading: 'Operations', subheading: 'Arithmetic'})
   @operation
-<<<<<<< HEAD
   static sub<T extends Tensor>(a: Tensor|TensorLike, b: Tensor|TensorLike): T {
-    const $a = util.assertArgIsTensor(a, 'a', 'sub');
-    const $b = util.assertArgIsTensor(b, 'b', 'sub');
-    util.assertTypesMatch($a, $b);
-=======
-  static sub<T extends Tensor>(a: Tensor, b: Tensor): T {
-    assertArgumentsAreTensors({a, b}, 'sub');
-    assertTypesMatch(a, b);
->>>>>>> 6ee7c876
+    const $a = assertArgIsTensor(a, 'a', 'sub');
+    const $b = assertArgIsTensor(b, 'b', 'sub');
+    assertTypesMatch($a, $b);
 
     const outShape =
         broadcast_util.assertAndGetBroadcastShape($a.shape, $b.shape);
@@ -218,14 +198,9 @@
    */
   @doc({heading: 'Operations', subheading: 'Arithmetic'})
   @operation
-<<<<<<< HEAD
   static pow<T extends Tensor>(base: T|TensorLike, exp: Tensor|TensorLike): T {
-    const $base = util.assertArgIsTensor(base, 'base', 'pow');
-    const $exp = util.assertArgIsTensor(exp, 'exp', 'pow');
-=======
-  static pow<T extends Tensor>(base: T, exp: Tensor): T {
-    assertArgumentsAreTensors({base, exp}, 'pow');
->>>>>>> 6ee7c876
+    const $base = assertArgIsTensor(base, 'base', 'pow');
+    const $exp = assertArgIsTensor(exp, 'exp', 'pow');
 
     const outShape =
         broadcast_util.assertAndGetBroadcastShape($base.shape, $exp.shape);
@@ -298,16 +273,10 @@
    */
   @doc({heading: 'Operations', subheading: 'Arithmetic'})
   @operation
-<<<<<<< HEAD
   static mul<T extends Tensor>(a: Tensor|TensorLike, b: Tensor|TensorLike): T {
-    const $a = util.assertArgIsTensor(a, 'a', 'mul');
-    const $b = util.assertArgIsTensor(b, 'b', 'mul');
-    util.assertTypesMatch($a, $b);
-=======
-  static mul<T extends Tensor>(a: Tensor, b: Tensor): T {
-    assertArgumentsAreTensors({a, b}, 'mul');
-    assertTypesMatch(a, b);
->>>>>>> 6ee7c876
+    const $a = assertArgIsTensor(a, 'a', 'mul');
+    const $b = assertArgIsTensor(b, 'b', 'mul');
+    assertTypesMatch($a, $b);
 
     const outShape =
         broadcast_util.assertAndGetBroadcastShape($a.shape, $b.shape);
@@ -377,16 +346,10 @@
    */
   @doc({heading: 'Operations', subheading: 'Arithmetic'})
   @operation
-<<<<<<< HEAD
   static div<T extends Tensor>(a: Tensor|TensorLike, b: Tensor|TensorLike): T {
-    const $a = util.assertArgIsTensor(a, 'a', 'div');
-    const $b = util.assertArgIsTensor(b, 'b', 'div');
-    util.assertTypesMatch($a, $b);
-=======
-  static div<T extends Tensor>(a: Tensor, b: Tensor): T {
-    assertArgumentsAreTensors({a, b}, 'div');
-    assertTypesMatch(a, b);
->>>>>>> 6ee7c876
+    const $a = assertArgIsTensor(a, 'a', 'div');
+    const $b = assertArgIsTensor(b, 'b', 'div');
+    assertTypesMatch($a, $b);
 
     let forwardFunc: (backend: KernelBackend) => Tensor;
     if ($a.dtype === 'int32' && $b.dtype === 'int32') {
@@ -417,11 +380,7 @@
       };
       return {$a: derA, $b: derB};
     };
-<<<<<<< HEAD
     return ENV.engine.runKernel(forwardFunc, {$a, $b}, der) as T;
-=======
-    return ENV.engine.runKernel(forwardFunc, {a, b}, der) as T;
->>>>>>> 6ee7c876
   }
 
   /**
@@ -450,17 +409,11 @@
    */
   @doc({heading: 'Operations', subheading: 'Arithmetic'})
   @operation
-<<<<<<< HEAD
   static floorDiv<T extends Tensor>(a: Tensor|TensorLike, b: Tensor|TensorLike):
       T {
-    const $a = util.assertArgIsTensor(a, 'a', 'floorDiv');
-    const $b = util.assertArgIsTensor(b, 'b', 'floorDiv');
-    util.assertTypesMatch($a, $b);
-=======
-  static floorDiv<T extends Tensor>(a: Tensor, b: Tensor): T {
-    assertArgumentsAreTensors({a, b}, 'floorDiv');
-    assertTypesMatch(a, b);
->>>>>>> 6ee7c876
+    const $a = assertArgIsTensor(a, 'a', 'floorDiv');
+    const $b = assertArgIsTensor(b, 'b', 'floorDiv');
+    assertTypesMatch($a, $b);
 
     const forwardFunc = (backend: KernelBackend) => backend.floorDiv($a, $b);
     const outShape =
@@ -485,11 +438,7 @@
       };
       return {$a: derA, $b: derB};
     };
-<<<<<<< HEAD
     return ENV.engine.runKernel(forwardFunc, {$a, $b}, der) as T;
-=======
-    return ENV.engine.runKernel(forwardFunc, {a, b}, der) as T;
->>>>>>> 6ee7c876
   }
 
   /**
@@ -533,16 +482,10 @@
    */
   @doc({heading: 'Operations', subheading: 'Arithmetic'})
   @operation
-<<<<<<< HEAD
   static mod<T extends Tensor>(a: Tensor|TensorLike, b: Tensor|TensorLike): T {
-    const $a = util.assertArgIsTensor(a, 'a', 'mod');
-    const $b = util.assertArgIsTensor(b, 'b', 'mod');
-    util.assertTypesMatch($a, $b);
-=======
-  static mod<T extends Tensor>(a: Tensor, b: Tensor): T {
-    assertArgumentsAreTensors({a, b}, 'mod');
-    assertTypesMatch(a, b);
->>>>>>> 6ee7c876
+    const $a = assertArgIsTensor(a, 'a', 'mod');
+    const $b = assertArgIsTensor(b, 'b', 'mod');
+    assertTypesMatch($a, $b);
 
     const outShape =
         broadcast_util.assertAndGetBroadcastShape($a.shape, $b.shape);
@@ -608,23 +551,14 @@
    */
   @doc({heading: 'Operations', subheading: 'Arithmetic'})
   @operation
-<<<<<<< HEAD
   static minimum<T extends Tensor>(a: Tensor|TensorLike, b: Tensor|TensorLike):
       T {
-    let $a = util.assertArgIsTensor(a, 'a', 'minimum');
-    let $b = util.assertArgIsTensor(b, 'b', 'minimum');
-    util.assertTypesMatch($a, $b);
+    let $a = assertArgIsTensor(a, 'a', 'minimum');
+    let $b = assertArgIsTensor(b, 'b', 'minimum');
+    assertTypesMatch($a, $b);
 
     if ($a.dtype === 'bool') {
       $a = $a.toInt();
-=======
-  static minimum<T extends Tensor>(a: Tensor, b: Tensor): T {
-    assertArgumentsAreTensors({a, b}, 'minimum');
-    assertTypesMatch(a, b);
-
-    if (a.dtype === 'bool') {
-      a = a.toInt();
->>>>>>> 6ee7c876
     }
     if ($b.dtype === 'bool') {
       $b = $b.toInt();
@@ -679,23 +613,14 @@
    */
   @doc({heading: 'Operations', subheading: 'Arithmetic'})
   @operation
-<<<<<<< HEAD
   static maximum<T extends Tensor>(a: Tensor|TensorLike, b: Tensor|TensorLike):
       T {
-    let $a = util.assertArgIsTensor(a, 'a', 'maximum');
-    let $b = util.assertArgIsTensor(b, 'b', 'maximum');
-    util.assertTypesMatch($a, $b);
+    let $a = assertArgIsTensor(a, 'a', 'maximum');
+    let $b = assertArgIsTensor(b, 'b', 'maximum');
+    assertTypesMatch($a, $b);
 
     if ($a.dtype === 'bool') {
       $a = $a.toInt();
-=======
-  static maximum<T extends Tensor>(a: Tensor, b: Tensor): T {
-    assertArgumentsAreTensors({a, b}, 'maximum');
-    assertTypesMatch(a, b);
-
-    if (a.dtype === 'bool') {
-      a = a.toInt();
->>>>>>> 6ee7c876
     }
     if ($b.dtype === 'bool') {
       $b = $b.toInt();
@@ -751,31 +676,18 @@
    */
   @doc({heading: 'Operations', subheading: 'Arithmetic'})
   @operation
-<<<<<<< HEAD
   static squaredDifference<T extends Tensor>(
       a: Tensor|TensorLike, b: Tensor|TensorLike): T {
-    const $a = util.assertArgIsTensor(a, 'a', 'squaredDifference');
-    const $b = util.assertArgIsTensor(b, 'b', 'squaredDifference');
-    util.assertTypesMatch($a, $b);
-=======
-  static squaredDifference<T extends Tensor>(a: Tensor, b: Tensor): T {
-    assertArgumentsAreTensors({a, b}, 'squaredDifference');
-    assertTypesMatch(a, b);
->>>>>>> 6ee7c876
+    const $a = assertArgIsTensor(a, 'a', 'squaredDifference');
+    const $b = assertArgIsTensor(b, 'b', 'squaredDifference');
+    assertTypesMatch($a, $b);
 
     broadcast_util.assertAndGetBroadcastShape($a.shape, $b.shape);
     const der = (dy: Tensor) => {
-<<<<<<< HEAD
-      const two = scalar(2);
+      const two = TensorOps.scalar(2);
       const derA = () => dy.mul($a.sub($b).mul(two));
       const derB = () => dy.mul($b.sub($a).mul(two));
       return {$a: derA, $b: derB};
-=======
-      const two = TensorOps.scalar(2);
-      const derA = () => dy.mul(a.sub(b).mul(two));
-      const derB = () => dy.mul(b.sub(a).mul(two));
-      return {a: derA, b: derB};
->>>>>>> 6ee7c876
     };
     return ENV.engine.runKernel(
                backend => backend.squaredDifference($a, $b), {$a, $b}, der) as
@@ -815,47 +727,29 @@
    */
   @doc({heading: 'Operations', subheading: 'Basic math'})
   @operation
-<<<<<<< HEAD
   static atan2<T extends Tensor>(a: Tensor|TensorLike, b: Tensor|TensorLike):
       T {
-    const $a = util.assertArgIsTensor(a, 'a', 'atan2');
-    const $b = util.assertArgIsTensor(b, 'b', 'atan2');
-    util.assertTypesMatch($a, $b);
-=======
-  static atan2<T extends Tensor>(a: Tensor, b: Tensor): T {
-    assertArgumentsAreTensors({a, b}, 'atan2');
-    assertTypesMatch(a, b);
->>>>>>> 6ee7c876
+    const $a = assertArgIsTensor(a, 'a', 'atan2');
+    const $b = assertArgIsTensor(b, 'b', 'atan2');
+    assertTypesMatch($a, $b);
 
     const outShape =
         broadcast_util.assertAndGetBroadcastShape($a.shape, $b.shape);
 
     const der = (dy: Tensor) => {
       const derA = () => {
-<<<<<<< HEAD
         const d = BinaryOps.add($a.square(), $b.square());
         let res = dy.mul($b.div(d));
         const reduceAxes = broadcast_util.getReductionAxes($a.shape, outShape);
-=======
-        const d = BinaryOps.add(UnaryOps.square(a), UnaryOps.square(b));
-        let res = dy.mul(b.div(d));
-        const reduceAxes = broadcast_util.getReductionAxes(a.shape, outShape);
->>>>>>> 6ee7c876
         if (reduceAxes.length > 0) {
           res = res.sum(reduceAxes);
         }
         return res.reshape($a.shape);
       };
       const derB = () => {
-<<<<<<< HEAD
         const d = BinaryOps.add($a.square(), $b.square()) as T;
-        let res = neg(dy.mul($a.div(d)));
+        let res = UnaryOps.neg(dy.mul($a.div(d)));
         const reduceAxes = broadcast_util.getReductionAxes($b.shape, outShape);
-=======
-        const d = BinaryOps.add(UnaryOps.square(a), UnaryOps.square(b)) as T;
-        let res = UnaryOps.neg(dy.mul(a.div(d)));
-        const reduceAxes = broadcast_util.getReductionAxes(b.shape, outShape);
->>>>>>> 6ee7c876
         if (reduceAxes.length > 0) {
           res = res.sum(reduceAxes);
         }
