--- conflicted
+++ resolved
@@ -1044,15 +1044,11 @@
     axis = parseAxisParam(axis, $x.shape)[0];
     const grad = (dy: T) => {
       const derX = () => {
-<<<<<<< HEAD
-        return ReductionOps.unsortedSegmentSum(
-            dy, $indices as Tensor1D, $x.shape[axis], axis);
-=======
         if (axis === 0) {
-          return SegmentOps.unsortedSegmentSum(dy, indices, x.shape[axis]);
+          return SegmentOps.unsortedSegmentSum(dy, $indices, $x.shape[axis]);
         }
-        const paramsShape = x.shape;
-        const indicesSize = indices.size;
+        const paramsShape = $x.shape;
+        const indicesSize = $indices.size;
 
         const outerShape = paramsShape.slice(0, axis);
         const outerDims = outerShape.length;
@@ -1067,21 +1063,20 @@
             arrayConcat([outerShape, [indicesSize], innerShape]);
 
         const values = dy.reshape(valuesShape);
-        const reshapedIndices = indices.reshape([indicesSize]);
+        const reshapedIndices = $indices.reshape([indicesSize]);
 
         const transposeDims =
             arrayConcat([[outerDims], outerAxesIndices, innerAxesIndices]);
         const valuesTranspose = values.transpose(transposeDims);
 
         let paramsGrad = SegmentOps.unsortedSegmentSum(
-            valuesTranspose, reshapedIndices as Tensor1D, x.shape[axis]);
+            valuesTranspose, reshapedIndices as Tensor1D, $x.shape[axis]);
 
         const invertTransposeDims =
             axis_util.getUndoAxesPermutation(transposeDims);
         paramsGrad = paramsGrad.transpose(invertTransposeDims);
 
         return paramsGrad as T;
->>>>>>> e3c6915b
       };
       return {$x: derX};
     };
