/**
 * @license
 * Copyright 2018 Google Inc. All Rights Reserved.
 * Licensed under the Apache License, Version 2.0 (the "License");
 * you may not use this file except in compliance with the License.
 * You may obtain a copy of the License at
 *
 * http://www.apache.org/licenses/LICENSE-2.0
 *
 * Unless required by applicable law or agreed to in writing, software
 * distributed under the License is distributed on an "AS IS" BASIS,
 * WITHOUT WARRANTIES OR CONDITIONS OF ANY KIND, either express or implied.
 * See the License for the specific language governing permissions and
 * limitations under the License.
 * =============================================================================
 */

import {doc} from '../doc';
import {ENV} from '../environment';
import {Tensor, Tensor1D} from '../tensor';
<<<<<<< HEAD
import {TensorLike} from '../types';
=======
import {assertArgumentsAreTensors} from '../tensor_util';
>>>>>>> 6ee7c876
import * as util from '../util';

import {ArrayOps} from './array_ops';
import {getUndoAxesPermutation, parseAxisParam} from './axis_util';
import {BinaryOps} from './binary_ops';
import {CompareOps} from './compare';
import {LogicalOps} from './logical_ops';
import {operation} from './operation';
import {TensorOps} from './tensor_ops';

export class SegmentOps {
  /**
   * Computes the sum along segments of a `Tensor`.
   *
   * ```js
   * const x = tf.tensor1d([1, 2, 3, 4]);
   * const segmentIds = tf.tensor1d([1, 2, 0, 1], 'int32');
   * comst numSegments = 3;
   *
   * x.unsortedSegmentSum(indices, numSegments).print()
   * //or tf.unsortedSegmentSum(x, indices, numSegments)
   * ```
   * @param x The `Tensor` that will be summed along its segments
   * @param segmentIds A `Tensor1D` whose rank is equal to the rank of `x`'s
   * dimension along the `axis`.  Maps each element of `x` to a segment.
   * @param numSegments The number of distinct `segmentIds`
   */
  @doc({heading: 'Operations', subheading: 'Segment'})
  @operation
  static unsortedSegmentSum<T extends Tensor>(
<<<<<<< HEAD
      x: T|TensorLike, segmentIds: Tensor1D|TensorLike, numSegments: number):
      T {
    const $x = util.assertArgIsTensor(x, 'x', 'unsortedSegmentSum');
    const $segmentIds = util.assertArgIsTensor(
        segmentIds, 'segmentIds', 'unsortedSegmentSum', 'int32');
=======
      x: T, segmentIds: Tensor1D, numSegments: number): T {
    assertArgumentsAreTensors({x, segmentIds}, 'unsortedSegmentSum');
>>>>>>> 6ee7c876
    util.assert(
        $segmentIds.dtype === 'int32', 'segmentIds must be of dtype `int32`');
    util.assert(util.isInt(numSegments), 'numSegments must be of dtype int');

    const gradFunc = (dy: T) => {
      const derX = () => {
        return gatherDropNegatives(dy, $segmentIds);
      };
      return {$x: derX};
    };
    return ENV.engine.runKernel(
               backend =>
                   backend.unsortedSegmentSum($x, $segmentIds, numSegments),
               {$x}, gradFunc) as T;
  }

  /**
   * Gather slices from tensor `x`'s axis `axis` according to `indices`.
   *
   * ```js
   * const x = tf.tensor1d([1, 2, 3, 4]);
   * const indices = tf.tensor1d([1, 3, 3], 'int32');
   *
   * x.gather(indices).print();
   * ```
   *
   * ```js
   * const x = tf.tensor2d([1, 2, 3, 4], [2, 2]);
   * const indices = tf.tensor1d([1, 1, 0], 'int32');
   *
   * x.gather(indices).print();
   * ```
   * @param x The input tensor whose slices to be gathered.
   * @param indices The indices of the values to extract.
   * @param axis The axis over which to select values. Defaults to 0.
   */
  @doc({heading: 'Tensors', subheading: 'Slicing and Joining'})
  @operation
  static gather<T extends Tensor>(x: T, indices: Tensor1D, axis = 0): T {
    assertArgumentsAreTensors({x, indices}, 'gather');

    util.assert(indices.dtype === 'int32', 'Indices must be of dtype `int32`');
    axis = parseAxisParam(axis, x.shape)[0];
    const grad = (dy: T) => {
      const derX = () => {
        if (axis === 0) {
          return SegmentOps.unsortedSegmentSum(dy, indices, x.shape[axis]);
        }
        const paramsShape = x.shape;
        const indicesSize = indices.size;

        const outerShape = paramsShape.slice(0, axis);
        const outerDims = outerShape.length;
        const innerShape = paramsShape.slice(axis, paramsShape.length).slice(1);
        const innerDims = innerShape.length;

        const outerAxesIndices = arrayRange(0, outerDims);
        const innerAxesIndices =
            arrayRange(outerDims + 1, outerDims + 1 + innerDims);

        const valuesShape =
            arrayConcat([outerShape, [indicesSize], innerShape]);

        const values = dy.reshape(valuesShape);
        const reshapedIndices = indices.reshape([indicesSize]);

        const transposeDims =
            arrayConcat([[outerDims], outerAxesIndices, innerAxesIndices]);
        const valuesTranspose = values.transpose(transposeDims);

        let paramsGrad = SegmentOps.unsortedSegmentSum(
            valuesTranspose, reshapedIndices as Tensor1D, x.shape[axis]);

        const invertTransposeDims = getUndoAxesPermutation(transposeDims);
        paramsGrad = paramsGrad.transpose(invertTransposeDims);

        return paramsGrad as T;
      };
      return {x: derX};
    };
    return ENV.engine.runKernel(
        backend => backend.gather(x, indices, axis), {x}, grad);
  }
}

function arrayRange(start: number, stop: number): number[] {
  const result = [];
  for (let i = start; i < stop; ++i) {
    result.push(i);
  }
  return result;
}

function arrayConcat(arrays: number[][]): number[] {
  const result = [];
  for (let i = 0; i < arrays.length; ++i) {
    for (let j = 0; j < arrays[i].length; ++j) {
      result.push(arrays[i][j]);
    }
  }
  return result;
}

function gatherDropNegatives<T extends Tensor>(x: T, indices: Tensor1D) {
  // Helper function for unsorted segment ops. Gathers params for
  // positive segment ids and gathers 0 for inputs with negative segment id.
  // Mirrors _GatherDropNegatives from tensorflow/python/ops/math_grad.py
  const zeroClippedIndices =
      BinaryOps.maximum(indices, TensorOps.zerosLike(indices));
  const gathered = SegmentOps.gather(x, zeroClippedIndices as Tensor1D);
  let isPositive =
      CompareOps.greaterEqual(indices, TensorOps.scalar(0, 'int32'));
  const numIters = gathered.rank - isPositive.rank;
  for (let i = 0; i < numIters; ++i) {
    isPositive = ArrayOps.expandDims(isPositive, i + 1);
  }
  isPositive =
      LogicalOps.logicalAnd(isPositive, TensorOps.ones(gathered.shape, 'bool'));
  const zeroSlice = TensorOps.zerosLike(gathered);
  return LogicalOps.where(isPositive, gathered, zeroSlice);
}<|MERGE_RESOLUTION|>--- conflicted
+++ resolved
@@ -18,13 +18,9 @@
 import {doc} from '../doc';
 import {ENV} from '../environment';
 import {Tensor, Tensor1D} from '../tensor';
-<<<<<<< HEAD
 import {TensorLike} from '../types';
-=======
-import {assertArgumentsAreTensors} from '../tensor_util';
->>>>>>> 6ee7c876
 import * as util from '../util';
-
+import {assertArgIsTensor, assertArgumentsAreTensors} from '../util';
 import {ArrayOps} from './array_ops';
 import {getUndoAxesPermutation, parseAxisParam} from './axis_util';
 import {BinaryOps} from './binary_ops';
@@ -53,16 +49,11 @@
   @doc({heading: 'Operations', subheading: 'Segment'})
   @operation
   static unsortedSegmentSum<T extends Tensor>(
-<<<<<<< HEAD
       x: T|TensorLike, segmentIds: Tensor1D|TensorLike, numSegments: number):
       T {
-    const $x = util.assertArgIsTensor(x, 'x', 'unsortedSegmentSum');
+    const $x = assertArgIsTensor(x, 'x', 'unsortedSegmentSum');
     const $segmentIds = util.assertArgIsTensor(
         segmentIds, 'segmentIds', 'unsortedSegmentSum', 'int32');
-=======
-      x: T, segmentIds: Tensor1D, numSegments: number): T {
-    assertArgumentsAreTensors({x, segmentIds}, 'unsortedSegmentSum');
->>>>>>> 6ee7c876
     util.assert(
         $segmentIds.dtype === 'int32', 'segmentIds must be of dtype `int32`');
     util.assert(util.isInt(numSegments), 'numSegments must be of dtype int');
