/**
 * @license
 * Copyright 2018 Google Inc. All Rights Reserved.
 * Licensed under the Apache License, Version 2.0 (the "License");
 * you may not use this file except in compliance with the License.
 * You may obtain a copy of the License at
 *
 * http://www.apache.org/licenses/LICENSE-2.0
 *
 * Unless required by applicable law or agreed to in writing, software
 * distributed under the License is distributed on an "AS IS" BASIS,
 * WITHOUT WARRANTIES OR CONDITIONS OF ANY KIND, either express or implied.
 * See the License for the specific language governing permissions and
 * limitations under the License.
 * =============================================================================
 */

import {doc} from '../doc';
import {ENV} from '../environment';
import {Tensor2D, Tensor3D, Tensor4D} from '../tensor';
<<<<<<< HEAD
import {TensorLike} from '../types';
=======
import {assertArgumentsAreTensors} from '../tensor_util';
>>>>>>> 6ee7c876
import * as util from '../util';
import * as conv_util from './conv_util';
import {operation} from './operation';

export class ConvOps {
  /**
   * Computes a 1D convolution over the input x.
   *
   * @param x The input tensor, of rank 3 or rank 2, of shape
   *     `[batch, width, inChannels]`. If rank 2, batch of 1 is assumed.
   * @param filter The filter, rank 3, of shape
   *     `[filterWidth, inDepth, outDepth]`.
   * @param stride The number of entries by which the filter is moved right at
   *     each step.
   * @param pad The type of padding algorithm.
   *    - `same` and stride 1: output will be of same size as input,
   *       regardless of filter size.
   *    - `valid`: output will be smaller than input if filter is larger
   *       than 1x1.
   *   - For more info, see this guide:
   *     [https://www.tensorflow.org/api_guides/python/nn#Convolution](
   *          https://www.tensorflow.org/api_guides/python/nn#Convolution)
   * @param dataFormat An optional string from "NWC", "NCW". Defaults to "NWC",
   *     the data is stored in the order of [batch, in_width, in_channels]. Only
   *     "NWC" is currently supported.
   * @param dilation The dilation rate in which we sample input values in
   *     atrous convolution. Defaults to `1`. If it is greater than 1, then
   *     stride must be `1`.
   * @param dimRoundingMode The rounding mode used when computing output
   *     dimensions if pad is a number. If none is provided, it will not round
   *     and error if the output is of fractional size.
   */
  @doc({heading: 'Operations', subheading: 'Convolution'})
  @operation
  static conv1d<T extends Tensor2D|Tensor3D>(
      x: T|TensorLike, filter: Tensor3D|TensorLike, stride: number,
      pad: 'valid'|'same'|number, dataFormat: 'NWC'|'NCW' = 'NWC', dilation = 1,
      dimRoundingMode?: 'floor'|'round'|'ceil'): T {
<<<<<<< HEAD
    const $x = util.assertArgIsTensor(x, 'x', 'conv1d');
    const $filter = util.assertArgIsTensor(filter, 'filter', 'conv1d');
=======
    assertArgumentsAreTensors({x, filter}, 'conv1d');
>>>>>>> 6ee7c876

    let x3D = $x as Tensor3D;
    let reshapedTo3D = false;
    if ($x.rank === 2) {
      reshapedTo3D = true;
      x3D = $x.as3D(1, $x.shape[0], $x.shape[1]);
    }

    util.assert(
        x3D.rank === 3,
        `Error in conv1d: input must be rank 3, but got rank ${x3D.rank}.`);
    util.assert(
        $filter.rank === 3,
        `Error in conv1d: filter must be rank 3, but got rank ` +
            `${$filter.rank}.`);
    if (dimRoundingMode != null) {
      util.assert(
          util.isInt(pad as number),
          `Error in conv1d: pad must be an integer when using, ` +
              `dimRoundingMode ${dimRoundingMode} but got pad ${pad}.`);
    }

    util.assert(
        x3D.shape[2] === $filter.shape[1],
        `Error in conv1d: depth of input (${x3D.shape[2]}) must match ` +
            `input depth for filter ${$filter.shape[1]}.`);
    util.assert(
        eitherStridesOrDilationsAreOne(stride, dilation),
        'Error in conv1D: Either stride or dilation must be 1. ' +
            `Got stride ${stride} and dilation '${dilation}'`);
    util.assert(
        dataFormat === 'NWC',
        `Error in conv1d: got dataFormat of ${
            dataFormat} but only NWC is currently supported.`);

    const filter4D =
        $filter.as4D(1, $filter.shape[0], $filter.shape[1], $filter.shape[2]);
    const input4D = x3D.as4D(x3D.shape[0], 1, x3D.shape[1], x3D.shape[2]);
    const strides: [number, number] = [1, stride];
    const dilations: [number, number] = [1, dilation];

    const conv2dDataFormat = 'NHWC';

    const res = ConvOps.conv2d(
        input4D, filter4D, strides, pad, conv2dDataFormat, dilations,
        dimRoundingMode);

    if (reshapedTo3D) {
      return res.as2D(res.shape[2], res.shape[3]) as T;
    }
    return res.as3D(res.shape[0], res.shape[2], res.shape[3]) as T;
  }

  /**
   * Computes a 2D convolution over the input x.
   *
   * @param x The input tensor, of rank 4 or rank 3, of shape
   *     `[batch, height, width, inChannels]`. If rank 3, batch of 1 is
   * assumed.
   * @param filter The filter, rank 4, of shape
   *     `[filterHeight, filterWidth, inDepth, outDepth]`.
   * @param strides The strides of the convolution: `[strideHeight,
   * strideWidth]`.
   * @param pad The type of padding algorithm.
   *    - `same` and stride 1: output will be of same size as input,
   *       regardless of filter size.
   *    - `valid`: output will be smaller than input if filter is larger
   *       than 1x1.
   *   - For more info, see this guide:
   *     [https://www.tensorflow.org/api_guides/python/nn#Convolution](
   *          https://www.tensorflow.org/api_guides/python/nn#Convolution)
   * @param dataFormat: An optional string from: "NHWC", "NCHW". Defaults to
   *     "NHWC". Specify the data format of the input and output data. With the
   *     default format "NHWC", the data is stored in the order of: [batch,
   *     height, width, channels]. Only "NHWC" is currently supported.
   * @param dilations The dilation rates: `[dilationHeight, dilationWidth]`
   *     in which we sample input values across the height and width dimensions
   *     in atrous convolution. Defaults to `[1, 1]`. If `dilations` is a single
   *     number, then `dilationHeight == dilationWidth`. If it is greater than
   *     1, then all values of `strides` must be 1.
   * @param dimRoundingMode The rounding mode used when computing output
   *     dimensions if pad is a number. If none is provided, it will not round
   *     and error if the output is of fractional size.
   */
  @doc({heading: 'Operations', subheading: 'Convolution'})
  @operation
  static conv2d<T extends Tensor3D|Tensor4D>(
      x: T|TensorLike, filter: Tensor4D|TensorLike,
      strides: [number, number]|number, pad: 'valid'|'same'|number,
      dataFormat: 'NHWC'|'NCHW' = 'NHWC',
      dilations: [number, number]|number = [1, 1],
      dimRoundingMode?: 'floor'|'round'|'ceil'): T {
<<<<<<< HEAD
    const $x = util.assertArgIsTensor(x, 'x', 'conv2d');
    const $filter = util.assertArgIsTensor(filter, 'filter', 'conv2d');
=======
    assertArgumentsAreTensors({x, filter}, 'conv2d');
>>>>>>> 6ee7c876

    let x4D = $x as Tensor4D;
    let reshapedTo4D = false;

    if ($x.rank === 3) {
      reshapedTo4D = true;
      x4D = $x.as4D(1, $x.shape[0], $x.shape[1], $x.shape[2]);
    }
    util.assert(
        x4D.rank === 4,
        `Error in conv2d: input must be rank 4, but got rank ${x4D.rank}.`);
    util.assert(
        $filter.rank === 4,
        `Error in conv2d: filter must be rank 4, but got rank ` +
            `${$filter.rank}.`);
    if (dimRoundingMode != null) {
      util.assert(
          util.isInt(pad as number),
          `Error in conv2d: pad must be an integer when using, ` +
              `dimRoundingMode ${dimRoundingMode} but got pad ${pad}.`);
    }

    util.assert(
        x4D.shape[3] === $filter.shape[2],
        `Error in conv2d: depth of input (${x4D.shape[3]}) must match ` +
            `input depth for filter ${$filter.shape[2]}.`);
    util.assert(
        eitherStridesOrDilationsAreOne(strides, dilations),
        'Error in conv2D: Either strides or dilations must be 1. ' +
            `Got strides ${strides} and dilations '${dilations}'`);
    util.assert(
        dataFormat === 'NHWC',
        `Error in conv2d: got dataFormat of ${
            dataFormat} but only NHWC is currently supported.`);

    const convInfo = conv_util.computeConv2DInfo(
        x4D.shape, $filter.shape, strides, dilations, pad, dimRoundingMode);

    const grad = (dy: Tensor4D) => {
      util.assert(
          tupleValuesAreOne(dilations),
          'Error in gradient of conv2D: dilation rates greater than 1 are not' +
              `yet supported in gradients. Got dilations '${dilations}'`);

      return {
        x: () => ConvOps.conv2dDerInput(x4D.shape, dy, $filter, strides, pad),
        $filter: () =>
            ConvOps.conv2dDerFilter(x4D, dy, $filter.shape, strides, pad)
      };
    };

    const res = ENV.engine.runKernel(
        backend => backend.conv2d(x4D, $filter, convInfo), {x: x4D, $filter},
        grad);
    if (reshapedTo4D) {
      return res.as3D(res.shape[1], res.shape[2], res.shape[3]) as T;
    }
    return res as T;
  }

  /**
   * Computes the derivative of the input of a 2D convolution.
   *
   * @param xShape The shape of the input: [batch, height, width, inDepth].
   * If length of 3, batch of 1 is assumed.
   * @param dy The derivative of the output, of rank 4 or rank 3 of shape
   *   `[batch, outHeight, outWidth, outDepth]`. If rank 3, batch of 1 is
   * assumed.
   * @param filter The filter, rank 4, of shape
   *     `[filterHeight, filterWidth, inDepth, outDepth]`.
   * @param strides The strides of the convolution: `[strideHeight,
   * strideWidth]`.
   * @param pad The type of padding algorithm used:
   *    - `same` and stride 1: output will be of same size as input,
   *       regardless of filter size.
   *    - `valid`: output will be smaller than input if filter is larger
   *       than 1x1.
   * @param dimRoundingMode The rounding mode used when computing output
   *     dimensions if pad is a number. If none is provided, it will not round
   *     and error if the output is of fractional size.
   */
  @operation
  static conv2dDerInput<T extends Tensor3D|Tensor4D>(
<<<<<<< HEAD
      xShape: [number, number, number, number]|[number, number, number],
      dy: T|TensorLike, filter: Tensor4D|TensorLike,
      strides: [number, number]|number, pad: 'valid'|'same'|number,
      dimRoundingMode?: 'floor'|'round'|'ceil'): T {
    const $dy = util.assertArgIsTensor(dy, 'dy', 'conv2dDerInput');
    const $filter = util.assertArgIsTensor(filter, 'filter', 'conv2dDerInput');
=======
      xShape: [number, number, number, number]|[number, number, number], dy: T,
      filter: Tensor4D, strides: [number, number]|number,
      pad: 'valid'|'same'|number, dimRoundingMode?: 'floor'|'round'|'ceil'): T {
    assertArgumentsAreTensors({dy, filter}, 'conv2dDerInput');
>>>>>>> 6ee7c876

    util.assert(
        xShape.length === $dy.rank,
        `Length of inShape ` +
            `(${xShape.length}) and rank of dy (${$dy.rank}) must match`);

    let xShape4D = xShape as [number, number, number, number];
    let dy4D = $dy as Tensor4D;
    let reshapedTo4D = false;
    if ($dy.rank === 3) {
      reshapedTo4D = true;
      dy4D = $dy.as4D(1, $dy.shape[0], $dy.shape[1], $dy.shape[2]);
      xShape4D = [1, xShape[0], xShape[1], xShape[2]];
    }

    const inDepth = xShape4D[3];
    const outDepth = dy4D.shape[3];
    util.assert(
        xShape4D.length === 4,
        `Error in conv2dDerInput: inShape must be length 4, but got length ` +
            `${xShape4D.length}.`);
    util.assert(
        dy4D.rank === 4,
        `Error in conv2dDerInput: dy must be rank 4, but got ` +
            `rank ${dy4D.rank}`);
    util.assert(
        $filter.rank === 4,
        `Error in conv2dDerInput: filter must be rank 4, but got ` +
            `rank ${$filter.rank}`);
    util.assert(
        inDepth === $filter.shape[2],
        `Error in conv2dDerInput: depth of input (${inDepth}) must ` +
            `match input depth for filter ${$filter.shape[2]}.`);
    util.assert(
        outDepth === $filter.shape[3],
        `Error in conv2dDerInput: depth of output (${outDepth}) must ` +
            `match output depth for filter ${$filter.shape[3]}.`);
    if (dimRoundingMode != null) {
      util.assert(
          util.isInt(pad as number),
          `Error in conv2dDerInput: pad must be an integer when using, ` +
              `dimRoundingMode ${dimRoundingMode} but got pad ${pad}.`);
    }

    const dilations = 1;

    const convInfo = conv_util.computeConv2DInfo(
        xShape4D, $filter.shape, strides, dilations, pad, dimRoundingMode);
    const res = ENV.engine.runKernel(
        backend => backend.conv2dDerInput(dy4D, $filter, convInfo), {dy4D});
    if (reshapedTo4D) {
      return res.as3D(res.shape[1], res.shape[2], res.shape[3]) as T;
    }
    return res as T;
  }

  /**
   * Computes the derivative of the filter of a 2D convolution.
   *
   * @param x The input tensor, of rank 4 or rank 3 of shape
   *     [batch, height, width, inChannels]. If rank 3, batch of 1 is assumed.
   * @param dy The dy image, of rank 4 or rank 3, of shape
   *     [batch, height, width, outDepth]. If rank 3, batch of 1 is assumed.
   * @param filterShape The shape of the filter, length 4,
   *     [filterHeight, filterWidth, inDepth, outDepth].
   * @param strides The strides of the convolution: [strideHeight,
   * strideWidth].
   * @param pad A string from: 'same', 'valid'. The type of padding algorithm
   *     used in the forward prop of the op.
   * @param dimRoundingMode A string from: 'ceil', 'round', 'floor'. The
   *     rounding mode used when computing output dimensions if pad is a
   *     number. If none is provided, it will not round and error if the output
   *     is of fractional size.
   */
  @operation
  static conv2dDerFilter<T extends Tensor3D|Tensor4D>(
      x: T|TensorLike, dy: T|TensorLike,
      filterShape: [number, number, number, number],
      strides: [number, number]|number, pad: 'valid'|'same'|number,
      dimRoundingMode?: 'floor'|'round'|'ceil'): Tensor4D {
<<<<<<< HEAD
    const $x = util.assertArgIsTensor(x, 'x', 'conv2dDerFilter');
    const $dy = util.assertArgIsTensor(dy, 'dy', 'conv2dDerFilter');
=======
    assertArgumentsAreTensors({x, dy}, 'conv2dDerFilter');
>>>>>>> 6ee7c876

    let x4D = $x as Tensor4D;
    if ($x.rank === 3) {
      x4D = $x.as4D(1, $x.shape[0], $x.shape[1], $x.shape[2]);
    }
    let dy4D = dy as Tensor4D;
    if (dy4D.rank === 3) {
      dy4D = $dy.as4D(1, $dy.shape[0], $dy.shape[1], $dy.shape[2]);
    }
    util.assert(
        x4D.rank === 4,
        `Error in conv2dDerFilter: input must be rank 4, but got shape ` +
            `${x4D.shape}.`);
    util.assert(
        dy4D.rank === 4,
        `Error in conv2dDerFilter: dy must be rank 4, but got shape ` +
            `${dy4D.shape}.`);
    util.assert(
        filterShape.length === 4,
        `Error in conv2dDerFilter: filterShape must be length 4, but got ` +
            `${filterShape}.`);
    util.assert(
        x4D.shape[3] === filterShape[2],
        `Error in conv2dDerFilter: depth of input ${x4D.shape[3]}) must ` +
            `match input depth in filter (${filterShape[2]}.`);
    util.assert(
        dy4D.shape[3] === filterShape[3],
        `Error in conv2dDerFilter: depth of dy (${dy4D.shape[3]}) must ` +
            `match output depth for filter (${filterShape[3]}).`);
    if (dimRoundingMode != null) {
      util.assert(
          util.isInt(pad as number),
          `Error in conv2dDerFilter: pad must be an integer when using, ` +
              `dimRoundingMode ${dimRoundingMode} but got pad ${pad}.`);
    }

    const dilations = 1;

    const convInfo = conv_util.computeConv2DInfo(
        x4D.shape, filterShape, strides, dilations, pad, dimRoundingMode);
    return ENV.engine.runKernel(
        backend => backend.conv2dDerFilter(x4D, dy4D, convInfo), {x4D, dy4D});
  }

  /**
   * Computes the transposed 2D convolution of an image, also known as a
   * deconvolution.
   *
   * @param x The input image, of rank 4 or rank 3, of shape
   *   `[batch, height, width, inDepth]`. If rank 3, batch of 1 is assumed.
   * @param filter The filter, rank 4, of shape
   *     `[filterHeight, filterWidth, outDepth, inDepth]`.
   *     `inDepth` must match `inDepth` in `x`.
   * @param outputShape Output shape, of rank 4 or rank 3:
   *     `[batch, height, width, outDepth]`. If rank 3, batch of 1 is assumed.
   * @param strides The strides of the original convolution:
   *     `[strideHeight, strideWidth]`.
   * @param pad  The type of padding algorithm used in the non-transpose version
   *    of the op.
   * @param dimRoundingMode The rounding mode used when computing output
   *    dimensions if pad is a number. If none is provided, it will not round
   *    and error if the output is of fractional size.
   */
  @doc({heading: 'Operations', subheading: 'Convolution'})
  @operation
  static conv2dTranspose<T extends Tensor3D|Tensor4D>(
      x: T|TensorLike, filter: Tensor4D|TensorLike,
      outputShape: [number, number, number, number]|[number, number, number],
      strides: [number, number]|number, pad: 'valid'|'same'|number,
      dimRoundingMode?: 'floor'|'round'|'ceil'): T {
<<<<<<< HEAD
    const $x = util.assertArgIsTensor(x, 'x', 'conv2dTranspose');
    const $filter = util.assertArgIsTensor(filter, 'filter', 'conv2dTranspose');
=======
    assertArgumentsAreTensors({x, filter}, 'conv2dTranspose');
>>>>>>> 6ee7c876

    return ConvOps.conv2dDerInput(
        outputShape, $x, $filter, strides, pad, dimRoundingMode);
  }

  /**
   * Depthwise 2D convolution.
   *
   * Given a 4D `input` array and a `filter` array of shape
   * `[filterHeight, filterWidth, inChannels, channelMultiplier]` containing
   * `inChannels` convolutional filters of depth 1, this op applies a
   * different filter to each input channel (expanding from 1 channel to
   * `channelMultiplier` channels for each), then concatenates the results
   * together. The output has `inChannels * channelMultiplier` channels.
   *
   * See
   * [https://www.tensorflow.org/api_docs/python/tf/nn/depthwise_conv2d](
   *     https://www.tensorflow.org/api_docs/python/tf/nn/depthwise_conv2d)
   * for more details.
   *
   * @param x The input tensor, of rank 4 or rank 3, of shape
   *     `[batch, height, width, inChannels]`. If rank 3, batch of 1 is
   * assumed.
   * @param filter The filter tensor, rank 4, of shape
   *     `[filterHeight, filterWidth, inChannels, channelMultiplier]`.
   * @param strides The strides of the convolution: `[strideHeight,
   * strideWidth]`. If strides is a single number, then `strideHeight ==
   * strideWidth`.
   * @param pad The type of padding algorithm.
   *   - `same` and stride 1: output will be of same size as input,
   *       regardless of filter size.
   *   - `valid`: output will be smaller than input if filter is larger
   *       than 1x1.
   *   - For more info, see this guide:
   *     [https://www.tensorflow.org/api_guides/python/nn#Convolution](
   *          https://www.tensorflow.org/api_guides/python/nn#Convolution)
   * @param dilations The dilation rates: `[dilationHeight, dilationWidth]`
   *     in which we sample input values across the height and width dimensions
   *     in atrous convolution. Defaults to `[1, 1]`. If `rate` is a single
   *     number, then `dilationHeight == dilationWidth`. If it is greater than
   *     1, then all values of `strides` must be 1.
   * @param dataFormat: An optional string from: "NHWC", "NCHW". Defaults to
   *     "NHWC". Specify the data format of the input and output data. With the
   *     default format "NHWC", the data is stored in the order of: [batch,
   *     height, width, channels]. Only "NHWC" is currently supported.
   * @param dimRoundingMode The rounding mode used when computing output
   *     dimensions if pad is a number. If none is provided, it will not round
   *     and error if the output is of fractional size.
   */
  @doc({heading: 'Operations', subheading: 'Convolution'})
  @operation
  static depthwiseConv2d<T extends Tensor3D|Tensor4D>(
      x: T|TensorLike, filter: Tensor4D|TensorLike,
      strides: [number, number]|number, pad: 'valid'|'same'|number,
      dataFormat: 'NHWC'|'NCHW' = 'NHWC',
      dilations: [number, number]|number = [1, 1],
      dimRoundingMode?: 'floor'|'round'|'ceil'): T {
<<<<<<< HEAD
    const $x = util.assertArgIsTensor(x, 'x', 'depthwiseConv2d');
    const $filter = util.assertArgIsTensor(filter, 'filter', 'depthwiseConv2d');
=======
    assertArgumentsAreTensors({x, filter}, 'depthwiseConv2d');
>>>>>>> 6ee7c876

    let x4D = $x as Tensor4D;
    let reshapedTo4D = false;
    if ($x.rank === 3) {
      reshapedTo4D = true;
      x4D = $x.as4D(1, $x.shape[0], $x.shape[1], $x.shape[2]);
    }
    util.assert(
        x4D.rank === 4,
        `Error in depthwiseConv2d: input must be rank 4, but got ` +
            `rank ${x4D.rank}.`);
    util.assert(
        $filter.rank === 4,
        `Error in depthwiseConv2d: filter must be rank 4, but got rank ` +
            `${$filter.rank}.`);
    util.assert(
        x4D.shape[3] === $filter.shape[2],
        `Error in depthwiseConv2d: number of input channels ` +
            `(${x4D.shape[3]}) must match the inChannels dimension in ` +
            `filter ${$filter.shape[2]}.`);
    if (dilations == null) {
      dilations = [1, 1];
    }
    util.assert(
        eitherStridesOrDilationsAreOne(strides, dilations),
        'Error in depthwiseConv2d: Either strides or dilations must be 1. ' +
            `Got strides ${strides} and dilations '${dilations}'`);

    if (dimRoundingMode != null) {
      util.assert(
          util.isInt(pad as number),
          `Error in depthwiseConv2d: pad must be an integer when using, ` +
              `dimRoundingMode ${dimRoundingMode} but got pad ${pad}.`);
    }

    const convInfo = conv_util.computeConv2DInfo(
        x4D.shape, $filter.shape, strides, dilations, pad, dimRoundingMode,
        true /* depthwise */);

    const grad = (dy: Tensor4D) => {
      util.assert(
          tupleValuesAreOne(dilations),
          'Error in gradient of depthwiseConv2d: dilation rates greater than ' +
              `1 are not yet supported. Got dilations '${dilations}'`);
      return {
        x: () => depthwiseConv2dDerInput(x4D.shape, dy, $filter, convInfo),
        $filter: () =>
            depthwiseConv2dDerFilter(x4D, dy, $filter.shape, convInfo),
      };
    };

    const res = ENV.engine.runKernel(
        backend => backend.depthwiseConv2D(x4D, $filter, convInfo),
        {x: x4D, $filter}, grad);
    if (reshapedTo4D) {
      return res.as3D(res.shape[1], res.shape[2], res.shape[3]) as T;
    }
    return res as T;
  }

  /**
   * 2-D convolution with separable filters.
   *
   * Performs a depthwise convolution that acts separately on channels followed
   * by a pointwise convolution that mixes channels. Note that this is
   * separability between dimensions [1, 2] and 3, not spatial separability
   * between dimensions 1 and 2.
   *
   * See
   * [https://www.tensorflow.org/api_docs/python/tf/nn/separable_conv2d](
   *     https://www.tensorflow.org/api_docs/python/tf/nn/separable_conv2d)
   * for more details.
   *
   * @param x The input tensor, of rank 4 or rank 3, of shape
   *     `[batch, height, width, inChannels]`. If rank 3, batch of 1 is
   * assumed.
   * @param depthwiseFilter The depthwise filter tensor, rank 4, of shape
   *     `[filterHeight, filterWidth, inChannels, channelMultiplier]`. This is
   *     the filter used in the first step.
   * @param pointwiseFilter The pointwise filter tensor, rank 4, of shape
   *     `[1, 1, inChannels * channelMultiplier, outChannels]`. This is
   *     the filter used in the second step.
   * @param strides The strides of the convolution: `[strideHeight,
   * strideWidth]`. If strides is a single number, then `strideHeight ==
   * strideWidth`.
   * @param pad The type of padding algorithm.
   *   - `same` and stride 1: output will be of same size as input,
   *       regardless of filter size.
   *   - `valid`: output will be smaller than input if filter is larger
   *       than 1x1.
   *   - For more info, see this guide:
   *     [https://www.tensorflow.org/api_guides/python/nn#Convolution](
   *          https://www.tensorflow.org/api_guides/python/nn#Convolution)
   * @param dilations The dilation rates: `[dilationHeight, dilationWidth]`
   *     in which we sample input values across the height and width dimensions
   *     in atrous convolution. Defaults to `[1, 1]`. If `rate` is a single
   *     number, then `dilationHeight == dilationWidth`. If it is greater than
   *     1, then all values of `strides` must be 1.
   * @param dataFormat: An optional string from: "NHWC", "NCHW". Defaults to
   *     "NHWC". Specify the data format of the input and output data. With the
   *     default format "NHWC", the data is stored in the order of: [batch,
   *     height, width, channels]. Only "NHWC" is currently supported.
   */
  @doc({heading: 'Operations', subheading: 'Convolution'})
  @operation
  static separableConv2d<T extends Tensor3D|Tensor4D>(
      x: T|TensorLike, depthwiseFilter: Tensor4D|TensorLike,
      pointwiseFilter: Tensor4D|TensorLike, strides: [number, number]|number,
      pad: 'valid'|'same', dilation: [number, number]|number = [1, 1],
      dataFormat: 'NHWC'|'NCHW' = 'NHWC'): T {
<<<<<<< HEAD
    const $x = util.assertArgIsTensor(x, 'x', 'separableConv2d');
    const $depthwiseFilter = util.assertArgIsTensor(
        depthwiseFilter, 'depthwiseFilter', 'separableConv2d');
    const $pointwiseFilter = util.assertArgIsTensor(
        pointwiseFilter, 'pointwiseFilter', 'separableConv2d');
=======
    assertArgumentsAreTensors(
        {x, depthwiseFilter, pointwiseFilter}, 'separableConv2d');
>>>>>>> 6ee7c876

    let x4D = $x as Tensor4D;
    let reshapedTo4D = false;
    if ($x.rank === 3) {
      reshapedTo4D = true;
      x4D = $x.as4D(1, $x.shape[0], $x.shape[1], $x.shape[2]);
    }

    if (dataFormat === 'NCHW') {
      throw new Error(
          'separableConv2d currently does not support dataFormat NCHW; only ' +
          'NHWC is supported');
    }

    util.assert(
        x4D.rank === 4,
        `Error in separableConv2d: input must be rank 4, but got ` +
            `rank ${x4D.rank}.`);
    util.assert(
        $depthwiseFilter.rank === 4,
        `Error in separableConv2d: depthwise filter must be rank 4, but got ` +
            `rank ${$depthwiseFilter.rank}.`);
    util.assert(
        $pointwiseFilter.rank === 4,
        `Error in separableConv2d: pointwise filter must be rank 4, but got ` +
            `rank ${$depthwiseFilter.rank}.`);
    util.assert(
        $pointwiseFilter.shape[0] === 1,
        `Error in separableConv2d: the first dimension of pointwise filter ` +
            ` must be 1, but got ${$pointwiseFilter.shape[0]}.`);
    util.assert(
        $pointwiseFilter.shape[1] === 1,
        `Error in separableConv2d: the second dimension of pointwise filter ` +
            ` must be 1, but got ${$pointwiseFilter.shape[1]}.`);

    const inChannels = $depthwiseFilter.shape[2];
    const channelMultiplier = $depthwiseFilter.shape[3];
    util.assert(
        $pointwiseFilter.shape[2] === inChannels * channelMultiplier,
        `Error in separableConv2d: the third dimension of pointwise filter ` +
            `must be ${inChannels * channelMultiplier}, ` +
            `but got ${$pointwiseFilter.shape[2]}.`);

    const depthwise = ConvOps.depthwiseConv2d(
        x4D, $depthwiseFilter, strides, pad, dataFormat, dilation);
    const pointwiseStride = 1;
    const res = ConvOps.conv2d(
        depthwise, $pointwiseFilter, pointwiseStride, 'valid', dataFormat);
    if (reshapedTo4D) {
      return res.as3D(res.shape[1], res.shape[2], res.shape[3]) as T;
    }
    return res as T;
  }
}

function parseTupleParam(param: number|[number, number]): [number, number] {
  return typeof param === 'number' ? [param, param] : param;
}

function tupleValuesAreOne(param: number|[number, number]): boolean {
  const [dimA, dimB] = parseTupleParam(param);
  return dimA === 1 && dimB === 1;
}

function eitherStridesOrDilationsAreOne(
    strides: number|[number, number],
    dilations: number|[number, number]): boolean {
  return tupleValuesAreOne(strides) || tupleValuesAreOne(dilations);
}

function depthwiseConv2dDerInput<T extends Tensor3D|Tensor4D>(
    xShape: [number, number, number, number]|[number, number, number], dy: T,
    filter: Tensor4D, convInfo: conv_util.Conv2DInfo): T {
  let dy4D = dy as Tensor4D;
  let reshapedTo4D = false;
  if (dy.rank === 3) {
    reshapedTo4D = true;
    dy4D = dy.as4D(1, dy.shape[0], dy.shape[1], dy.shape[2]);
  }
  const res = ENV.engine.runKernel(
      backend => backend.depthwiseConv2DDerInput(dy4D, filter, convInfo),
      {dy4D});
  if (reshapedTo4D) {
    return res.as3D(res.shape[1], res.shape[2], res.shape[3]) as T;
  }
  return res as T;
}

function depthwiseConv2dDerFilter<T extends Tensor3D|Tensor4D>(
    x: T, dy: T, filterShape: [number, number, number, number],
    convInfo: conv_util.Conv2DInfo): Tensor4D {
  let x4D = x as Tensor4D;
  if (x.rank === 3) {
    x4D = x.as4D(1, x.shape[0], x.shape[1], x.shape[2]);
  }
  let dy4D = dy as Tensor4D;
  if (dy4D.rank === 3) {
    dy4D = dy.as4D(1, dy.shape[0], dy.shape[1], dy.shape[2]);
  }
  return ENV.engine.runKernel(
      backend => backend.depthwiseConv2DDerFilter(x4D, dy4D, convInfo),
      {x4D, dy4D});
}<|MERGE_RESOLUTION|>--- conflicted
+++ resolved
@@ -18,11 +18,8 @@
 import {doc} from '../doc';
 import {ENV} from '../environment';
 import {Tensor2D, Tensor3D, Tensor4D} from '../tensor';
-<<<<<<< HEAD
+import {assertArgIsTensor} from '../tensor_util';
 import {TensorLike} from '../types';
-=======
-import {assertArgumentsAreTensors} from '../tensor_util';
->>>>>>> 6ee7c876
 import * as util from '../util';
 import * as conv_util from './conv_util';
 import {operation} from './operation';
@@ -61,12 +58,8 @@
       x: T|TensorLike, filter: Tensor3D|TensorLike, stride: number,
       pad: 'valid'|'same'|number, dataFormat: 'NWC'|'NCW' = 'NWC', dilation = 1,
       dimRoundingMode?: 'floor'|'round'|'ceil'): T {
-<<<<<<< HEAD
-    const $x = util.assertArgIsTensor(x, 'x', 'conv1d');
-    const $filter = util.assertArgIsTensor(filter, 'filter', 'conv1d');
-=======
-    assertArgumentsAreTensors({x, filter}, 'conv1d');
->>>>>>> 6ee7c876
+    const $x = assertArgIsTensor(x, 'x', 'conv1d');
+    const $filter = assertArgIsTensor(filter, 'filter', 'conv1d');
 
     let x3D = $x as Tensor3D;
     let reshapedTo3D = false;
@@ -159,12 +152,8 @@
       dataFormat: 'NHWC'|'NCHW' = 'NHWC',
       dilations: [number, number]|number = [1, 1],
       dimRoundingMode?: 'floor'|'round'|'ceil'): T {
-<<<<<<< HEAD
-    const $x = util.assertArgIsTensor(x, 'x', 'conv2d');
-    const $filter = util.assertArgIsTensor(filter, 'filter', 'conv2d');
-=======
-    assertArgumentsAreTensors({x, filter}, 'conv2d');
->>>>>>> 6ee7c876
+    const $x = assertArgIsTensor(x, 'x', 'conv2d');
+    const $filter = assertArgIsTensor(filter, 'filter', 'conv2d');
 
     let x4D = $x as Tensor4D;
     let reshapedTo4D = false;
@@ -248,19 +237,12 @@
    */
   @operation
   static conv2dDerInput<T extends Tensor3D|Tensor4D>(
-<<<<<<< HEAD
       xShape: [number, number, number, number]|[number, number, number],
       dy: T|TensorLike, filter: Tensor4D|TensorLike,
       strides: [number, number]|number, pad: 'valid'|'same'|number,
       dimRoundingMode?: 'floor'|'round'|'ceil'): T {
-    const $dy = util.assertArgIsTensor(dy, 'dy', 'conv2dDerInput');
-    const $filter = util.assertArgIsTensor(filter, 'filter', 'conv2dDerInput');
-=======
-      xShape: [number, number, number, number]|[number, number, number], dy: T,
-      filter: Tensor4D, strides: [number, number]|number,
-      pad: 'valid'|'same'|number, dimRoundingMode?: 'floor'|'round'|'ceil'): T {
-    assertArgumentsAreTensors({dy, filter}, 'conv2dDerInput');
->>>>>>> 6ee7c876
+    const $dy = assertArgIsTensor(dy, 'dy', 'conv2dDerInput');
+    const $filter = assertArgIsTensor(filter, 'filter', 'conv2dDerInput');
 
     util.assert(
         xShape.length === $dy.rank,
@@ -341,12 +323,8 @@
       filterShape: [number, number, number, number],
       strides: [number, number]|number, pad: 'valid'|'same'|number,
       dimRoundingMode?: 'floor'|'round'|'ceil'): Tensor4D {
-<<<<<<< HEAD
-    const $x = util.assertArgIsTensor(x, 'x', 'conv2dDerFilter');
-    const $dy = util.assertArgIsTensor(dy, 'dy', 'conv2dDerFilter');
-=======
-    assertArgumentsAreTensors({x, dy}, 'conv2dDerFilter');
->>>>>>> 6ee7c876
+    const $x = assertArgIsTensor(x, 'x', 'conv2dDerFilter');
+    const $dy = assertArgIsTensor(dy, 'dy', 'conv2dDerFilter');
 
     let x4D = $x as Tensor4D;
     if ($x.rank === 3) {
@@ -417,12 +395,8 @@
       outputShape: [number, number, number, number]|[number, number, number],
       strides: [number, number]|number, pad: 'valid'|'same'|number,
       dimRoundingMode?: 'floor'|'round'|'ceil'): T {
-<<<<<<< HEAD
-    const $x = util.assertArgIsTensor(x, 'x', 'conv2dTranspose');
-    const $filter = util.assertArgIsTensor(filter, 'filter', 'conv2dTranspose');
-=======
-    assertArgumentsAreTensors({x, filter}, 'conv2dTranspose');
->>>>>>> 6ee7c876
+    const $x = assertArgIsTensor(x, 'x', 'conv2dTranspose');
+    const $filter = assertArgIsTensor(filter, 'filter', 'conv2dTranspose');
 
     return ConvOps.conv2dDerInput(
         outputShape, $x, $filter, strides, pad, dimRoundingMode);
@@ -480,12 +454,8 @@
       dataFormat: 'NHWC'|'NCHW' = 'NHWC',
       dilations: [number, number]|number = [1, 1],
       dimRoundingMode?: 'floor'|'round'|'ceil'): T {
-<<<<<<< HEAD
-    const $x = util.assertArgIsTensor(x, 'x', 'depthwiseConv2d');
-    const $filter = util.assertArgIsTensor(filter, 'filter', 'depthwiseConv2d');
-=======
-    assertArgumentsAreTensors({x, filter}, 'depthwiseConv2d');
->>>>>>> 6ee7c876
+    const $x = assertArgIsTensor(x, 'x', 'depthwiseConv2d');
+    const $filter = assertArgIsTensor(filter, 'filter', 'depthwiseConv2d');
 
     let x4D = $x as Tensor4D;
     let reshapedTo4D = false;
@@ -596,16 +566,11 @@
       pointwiseFilter: Tensor4D|TensorLike, strides: [number, number]|number,
       pad: 'valid'|'same', dilation: [number, number]|number = [1, 1],
       dataFormat: 'NHWC'|'NCHW' = 'NHWC'): T {
-<<<<<<< HEAD
-    const $x = util.assertArgIsTensor(x, 'x', 'separableConv2d');
-    const $depthwiseFilter = util.assertArgIsTensor(
+    const $x = assertArgIsTensor(x, 'x', 'separableConv2d');
+    const $depthwiseFilter = assertArgIsTensor(
         depthwiseFilter, 'depthwiseFilter', 'separableConv2d');
-    const $pointwiseFilter = util.assertArgIsTensor(
+    const $pointwiseFilter = assertArgIsTensor(
         pointwiseFilter, 'pointwiseFilter', 'separableConv2d');
-=======
-    assertArgumentsAreTensors(
-        {x, depthwiseFilter, pointwiseFilter}, 'separableConv2d');
->>>>>>> 6ee7c876
 
     let x4D = $x as Tensor4D;
     let reshapedTo4D = false;
