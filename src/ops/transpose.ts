--- conflicted
+++ resolved
@@ -18,12 +18,9 @@
 import {doc} from '../doc';
 import {ENV} from '../environment';
 import {Tensor} from '../tensor';
-<<<<<<< HEAD
 import {TensorLike} from '../types';
-=======
-import {assertArgumentsAreTensors} from '../tensor_util';
->>>>>>> 6ee7c876
 import * as util from '../util';
+import {assertArgIsTensor} from '../util';
 import * as axis_util from './axis_util';
 import {operation} from './operation';
 
@@ -47,13 +44,8 @@
    */
   @doc({heading: 'Operations', subheading: 'Matrices'})
   @operation
-<<<<<<< HEAD
   static transpose<T extends Tensor>(x: T|TensorLike, perm?: number[]): T {
-    const $x = util.assertArgIsTensor(x, 'x', 'transpose');
-=======
-  static transpose<T extends Tensor>(x: T, perm?: number[]): T {
-    assertArgumentsAreTensors({x}, 'transpose');
->>>>>>> 6ee7c876
+    const $x = assertArgIsTensor(x, 'x', 'transpose');
 
     if (perm == null) {
       perm = $x.shape.map((s, i) => i).reverse();
