/**
 * @license
 * Copyright 2018 Google Inc. All Rights Reserved.
 * Licensed under the Apache License, Version 2.0 (the "License");
 * you may not use this file except in compliance with the License.
 * You may obtain a copy of the License at
 *
 * http://www.apache.org/licenses/LICENSE-2.0
 *
 * Unless required by applicable law or agreed to in writing, software
 * distributed under the License is distributed on an "AS IS" BASIS,
 * WITHOUT WARRANTIES OR CONDITIONS OF ANY KIND, either express or implied.
 * See the License for the specific language governing permissions and
 * limitations under the License.
 * =============================================================================
 */

import {doc} from '../doc';
import {ENV} from '../environment';
import {customGrad} from '../globals';
import {Tensor} from '../tensor';
<<<<<<< HEAD
import {TensorLike} from '../types';
=======
import {assertArgumentsAreTensors} from '../tensor_util';
>>>>>>> 6ee7c876
import * as util from '../util';
import * as axis_util from './axis_util';
import {operation} from './operation';
import {TensorOps} from './tensor_ops';

export class ReductionOps {
  /**
   * Computes the log(sum(exp(elements across the reduction dimensions)).
   *
   * Reduces the input along the dimensions given in `axis`. Unless `keepDims`
   * is true, the rank of the array is reduced by 1 for each entry in `axis`.
   * If `keepDims` is true, the reduced dimensions are retained with length 1.
   * If `axis` has no entries, all dimensions are reduced, and an array with a
   * single element is returned.
   *
   * ```js
   * const x = tf.tensor1d([1, 2, 3]);
   *
   * x.logSumExp().print();  // or tf.logSumExp(x)
   * ```
   *
   * ```js
   * const x = tf.tensor2d([1, 2, 3, 4], [2, 2]);
   *
   * const axis = 1;
   * x.logSumExp(axis).print();  // or tf.logSumExp(a, axis)
   * ```
   * @param x The input tensor.
   * @param axis The dimension(s) to reduce. If null (the default),
   *     reduces all dimensions.
   * @param keepDims If true, retains reduced dimensions with length
   *     of 1. Defaults to false.
   */
  @doc({heading: 'Operations', subheading: 'Reduction'})
  @operation
  static logSumExp<T extends Tensor>(
<<<<<<< HEAD
      x: Tensor|TensorLike, axis: number|number[] = null, keepDims = false): T {
    const $x = util.assertArgIsTensor(x, 'x', 'logSumExp');
=======
      x: Tensor, axis: number|number[] = null, keepDims = false): T {
    assertArgumentsAreTensors({x}, 'logSumExp');
>>>>>>> 6ee7c876

    const axes = axis_util.parseAxisParam(axis, $x.shape);
    const xMax = $x.max(axes, true /* keepDims */);
    const a = $x.sub(xMax);
    const b = a.exp();
    const c = b.sum(axes);
    const d = c.log();
    const res = xMax.reshape(d.shape).add(d);

    if (keepDims) {
      const newShape = axis_util.expandShapeToKeepDim(res.shape, axes);
      return res.reshape(newShape) as T;
    }
    return res as T;
  }

  /**
   * Computes the sum of elements across dimensions of a `Tensor`.
   *
   * Reduces the input along the dimensions given in `axes`. Unless `keepDims`
   * is true, the rank of the `Tensor` is reduced by 1 for each entry in `axes`.
   * If `keepDims` is true, the reduced dimensions are retained with length 1.
   * If axes has no entries, all dimensions are reduced, and a `Tensor` with a
   * single element is returned.
   *
   * ```js
   * const x = tf.tensor1d([1, 2, 3]);
   *
   * x.sum().print();  // or tf.sum(x)
   * ```
   *
   * ```js
   * const x = tf.tensor2d([1, 2, 3, 4], [2, 2]);
   *
   * const axis = 1;
   * x.sum(axis).print();  // or tf.sum(x, axis)
   * ```
   *
   * @param x The input tensor to compute the sum over. If the dtype is `bool`
   *   it will be converted to `int32` and the output dtype will be `int32`.
   * @param axis The dimension(s) to reduce. By default it reduces
   *     all dimensions.
   * @param keepDims If true, retains reduced dimensions with size 1.
   */
  @doc({heading: 'Operations', subheading: 'Reduction'})
  @operation
  static sum<T extends Tensor>(
<<<<<<< HEAD
      x: Tensor|TensorLike, axis: number|number[] = null, keepDims = false): T {
    let $x = util.assertArgIsTensor(x, 'x', 'sum');
=======
      x: Tensor, axis: number|number[] = null, keepDims = false): T {
    assertArgumentsAreTensors({x}, 'sum');
>>>>>>> 6ee7c876

    if ($x.dtype === 'bool') {
      $x = $x.toInt();
    }
    const axes = axis_util.parseAxisParam(axis, $x.shape);

    // Use a custom gradient to bypass 2 gradient backprops since sum is used
    // extremely often.
    const customOp = customGrad(x => {
      const permutation = axis_util.getAxesPermutation(axes, x.rank);
      let reductionAxes = axes;
      let permutedX = x;
      if (permutation != null) {
        permutedX = x.transpose(permutation);
        reductionAxes =
            axis_util.getInnerMostAxes(reductionAxes.length, x.rank);
      }
      let value = ENV.engine.runKernel(
          backend => backend.sum(permutedX, reductionAxes), {permutedX});
      if (keepDims) {
        const newShape = axis_util.expandShapeToKeepDim(value.shape, axes);
        value = value.reshape(newShape);
      }

      const gradFunc = (dy: Tensor) => {
        const expandedDyShape = x.shape.slice();
        axes.forEach(axis => {
          expandedDyShape[axis] = 1;
        });
        const expandedDy = dy.reshape(expandedDyShape);
        const derX = expandedDy.mul(TensorOps.ones(x.shape, 'float32'));
        return derX;
      };
      return {value, gradFunc};
    });

    return customOp($x) as T;
  }

  /**
   * Computes the mean of elements across dimensions of a `Tensor`.
   *
   * Reduces `x` along the dimensions given in `axis`. Unless `keepDims` is
   * true, the rank of the `Tensor` is reduced by 1 for each entry in `axis`.
   * If `keepDims` is true, the reduced dimensions are retained with length 1.
   * If `axis` has no entries, all dimensions are reduced, and a `Tensor` with
   * a single element is returned.
   *
   * ```js
   * const x = tf.tensor1d([1, 2, 3]);
   *
   * x.mean().print();  // or tf.mean(a)
   * ```
   *
   * ```js
   * const x = tf.tensor2d([1, 2, 3, 4], [2, 2]);
   *
   * const axis = 1;
   * x.mean(axis).print();  // or tf.mean(x, axis)
   * ```
   *
   * @param x The input tensor.
   * @param axis The dimension(s) to reduce. By default it reduces
   *     all dimensions.
   * @param keepDims If true, retains reduced dimensions with size 1.
   */
  @doc({heading: 'Operations', subheading: 'Reduction'})
  @operation
  static mean<T extends Tensor>(
<<<<<<< HEAD
      x: Tensor|TensorLike, axis: number|number[] = null, keepDims = false): T {
    const $x = util.assertArgIsTensor(x, 'x', 'mean');
=======
      x: Tensor, axis: number|number[] = null, keepDims = false): T {
    assertArgumentsAreTensors({x}, 'mean');
>>>>>>> 6ee7c876

    const axes = axis_util.parseAxisParam(axis, $x.shape);
    const shapes = axis_util.computeOutAndReduceShapes($x.shape, axes);
    const reduceShape = shapes[1];
    const reduceSize = util.sizeFromShape(reduceShape);

    // Use a custom gradient to bypass 2 gradient backprops since mean is used
    // extremely often.
    const customOp = customGrad(x => {
      const reduceSizeScalar = TensorOps.scalar(reduceSize);
      // Cast if needed.
      const xReduce = reduceSizeScalar.dtype === x.dtype ?
          x :
          x.cast(reduceSizeScalar.dtype);
      const res = xReduce.div(reduceSizeScalar);
      const value = res.sum(axis, keepDims);

      const gradFunc = (dy: Tensor) => {
        const expandedDyShape = x.shape.slice();
        axes.forEach(axis => {
          expandedDyShape[axis] = 1;
        });
        const expandedDy = dy.reshape(expandedDyShape);
        const derX = expandedDy.mul(TensorOps.ones(x.shape, 'float32'))
                         .div(reduceSizeScalar);
        return derX;
      };
      return {value, gradFunc};
    });

    return customOp($x) as T;
  }

  /**
   * Computes the minimum value from the input.
   *
   * Reduces the input along the dimensions given in `axes`. Unless `keepDims`
   * is true, the rank of the array is reduced by 1 for each entry in `axes`.
   * If `keepDims` is true, the reduced dimensions are retained with length 1.
   * If `axes` has no entries, all dimensions are reduced, and an array with a
   * single element is returned.
   *
   * ```js
   * const x = tf.tensor1d([1, 2, 3]);
   *
   * x.min().print();  // or tf.min(x)
   * ```
   *
   * ```js
   * const x = tf.tensor2d([1, 2, 3, 4], [2, 2]);
   *
   * const axis = 1;
   * x.min(axis).print();  // or tf.min(x, axis)
   * ```
   *
   * @param x The input Tensor.
   * @param axis The dimension(s) to reduce. By default it reduces
   *     all dimensions.
   * @param keepDims If true, retains reduced dimensions with size 1.
   */
  @doc({heading: 'Operations', subheading: 'Reduction'})
  @operation
  static min<T extends Tensor>(
<<<<<<< HEAD
      x: Tensor|TensorLike, axis: number|number[] = null, keepDims = false): T {
    let $x = util.assertArgIsTensor(x, 'x', 'min');
=======
      x: Tensor, axis: number|number[] = null, keepDims = false): T {
    assertArgumentsAreTensors({x}, 'min');
>>>>>>> 6ee7c876

    const origAxes = axis_util.parseAxisParam(axis, $x.shape);
    let axes = origAxes;
    const permutedAxes = axis_util.getAxesPermutation(axes, $x.rank);
    if (permutedAxes != null) {
      $x = $x.transpose(permutedAxes);
      axes = axis_util.getInnerMostAxes(axes.length, $x.rank);
    }
    const res = ENV.engine.runKernel(backend => backend.min($x, axes), {$x});
    if (keepDims) {
      const newShape = axis_util.expandShapeToKeepDim(res.shape, origAxes);
      return res.reshape(newShape) as T;
    }
    return res as T;
  }

  /**
   * Computes the maximum of elements across dimensions of a `Tensor`.
   *
   * Reduces the input along the dimensions given in `axes`. Unless `keepDims`
   * is true, the rank of the `Tensor` is reduced by 1 for each entry in `axes`.
   * If `keepDims` is true, the reduced dimensions are retained with length 1.
   * If `axes` has no entries, all dimensions are reduced, and an `Tensor` with
   * a single element is returned.
   *
   * ```js
   * const x = tf.tensor1d([1, 2, 3]);
   *
   * x.max().print();  // or tf.max(x)
   * ```
   *
   * ```js
   * const x = tf.tensor2d([1, 2, 3, 4], [2, 2]);
   *
   * const axis = 1;
   * x.max(axis).print();  // or tf.max(x, axis)
   * ```
   *
   * @param x The input tensor.
   * @param axis The dimension(s) to reduce. By default it reduces
   *     all dimensions.
   * @param keepDims If true, retains reduced dimensions with size 1.
   */
  @doc({heading: 'Operations', subheading: 'Reduction'})
  @operation
  static max<T extends Tensor>(
<<<<<<< HEAD
      x: Tensor|TensorLike, axis: number|number[] = null, keepDims = false): T {
    let $x = util.assertArgIsTensor(x, 'x', 'max');
=======
      x: Tensor, axis: number|number[] = null, keepDims = false): T {
    assertArgumentsAreTensors({x}, 'max');
>>>>>>> 6ee7c876

    const origAxes = axis_util.parseAxisParam(axis, $x.shape);
    let axes = origAxes;
    const permutedAxes = axis_util.getAxesPermutation(axes, $x.rank);
    if (permutedAxes != null) {
      $x = $x.transpose(permutedAxes);
      axes = axis_util.getInnerMostAxes(axes.length, $x.rank);
    }
    const res = ENV.engine.runKernel(backend => backend.max($x, axes), {$x});
    if (keepDims) {
      const newShape = axis_util.expandShapeToKeepDim(res.shape, origAxes);
      return res.reshape(newShape) as T;
    }
    return res as T;
  }

  /**
   * Returns the indices of the minimum values along an `axis`.
   *
   * The result has the same shape as `input` with the dimension along `axis`
   * removed.
   *
   * ```js
   * const x = tf.tensor1d([1, 2, 3]);
   *
   * x.argMin().print();  // or tf.argMin(x)
   * ```
   *
   * ```js
   * const x = tf.tensor2d([1, 2, 4, 3], [2, 2]);
   *
   * const axis = 1;
   * x.argMin(axis).print();  // or tf.argMin(x, axis)
   * ```
   *
   * @param x The input tensor.
   * @param axis The dimension to reduce. Defaults to 0 (outer-most dimension).
   *
   */
  @doc({heading: 'Operations', subheading: 'Reduction'})
  @operation
<<<<<<< HEAD
  static argMin<T extends Tensor>(x: Tensor|TensorLike, axis = 0): T {
    let $x = util.assertArgIsTensor(x, 'x', 'argMin');
=======
  static argMin<T extends Tensor>(x: Tensor, axis = 0): T {
    assertArgumentsAreTensors({x}, 'argMin');
>>>>>>> 6ee7c876

    if (axis == null) {
      axis = 0;
    }
    let axes = axis_util.parseAxisParam(axis, $x.shape);
    const permutedAxes = axis_util.getAxesPermutation(axes, $x.rank);
    if (permutedAxes != null) {
      $x = $x.transpose(permutedAxes);
      axes = axis_util.getInnerMostAxes(axes.length, $x.rank);
    }
    return ENV.engine.runKernel(backend => backend.argMin($x, axes[0]), {$x}) as
        T;
  }

  /**
   * Returns the indices of the maximum values along an `axis`.
   *
   * The result has the same shape as `input` with the dimension along `axis`
   * removed.
   *
   * ```js
   * const x = tf.tensor1d([1, 2, 3]);
   *
   * x.argMax().print();  // or tf.argMax(x)
   * ```
   *
   * ```js
   * const x = tf.tensor2d([1, 2, 4, 3], [2, 2]);
   *
   * const axis = 1;
   * x.argMax(axis).print();  // or tf.argMax(x, axis)
   * ```
   *
   * @param x The input tensor.
   * @param axis The dimension to reduce. Defaults to 0 (outer-most dimension).
   */
  @doc({heading: 'Operations', subheading: 'Reduction'})
  @operation
<<<<<<< HEAD
  static argMax<T extends Tensor>(x: Tensor|TensorLike, axis = 0): T {
    let $x = util.assertArgIsTensor(x, 'x', 'argMax');
=======
  static argMax<T extends Tensor>(x: Tensor, axis = 0): T {
    assertArgumentsAreTensors({x}, 'argMax');
>>>>>>> 6ee7c876

    if (axis == null) {
      axis = 0;
    }
    let axes = axis_util.parseAxisParam(axis, $x.shape);
    const permutedAxes = axis_util.getAxesPermutation(axes, $x.rank);
    if (permutedAxes != null) {
      $x = $x.transpose(permutedAxes);
      axes = axis_util.getInnerMostAxes(axes.length, $x.rank);
    }
    return ENV.engine.runKernel(backend => backend.argMax($x, axes[0]), {$x}) as
        T;
  }

  /**
   * Computes the logical and of elements across dimensions of a `Tensor`.
   *
   * Reduces the input along the dimensions given in `axes`. Unless `keepDims`
   * is true, the rank of the `Tensor` is reduced by 1 for each entry in `axes`.
   * If `keepDims` is true, the reduced dimensions are retained with length 1.
   * If `axes` has no entries, all dimensions are reduced, and an `Tensor` with
   * a single element is returned.
   *
   * ```js
   * const x = tf.tensor1d([1, 1, 1]);
   *
   * x.all().print();  // or tf.all(x)
   * ```
   *
   * ```js
   * const x = tf.tensor2d([1, 1, 0, 0], [2, 2], 'bool');
   *
   * const axis = 1;
   * x.all(axis).print();  // or tf.all(x, axis)
   * ```
   *
   * @param x The input tensor. Must be of dtype bool.
   * @param axis The dimension(s) to reduce. By default it reduces
   *     all dimensions.
   * @param keepDims If true, retains reduced dimensions with size 1.
   */
  @doc({heading: 'Operations', subheading: 'Reduction'})
  @operation
  static all<T extends Tensor>(
      x: Tensor, axis: number|number[] = null, keepDims = false): T {
    assertArgumentsAreTensors({x}, 'all');
    util.assert(
        x.dtype === 'bool',
        `Error Tensor must be of type bool. Got: ${x.dtype}`);

    const origAxes = axis_util.parseAxisParam(axis, x.shape);
    let axes = origAxes;
    const permutedAxes = axis_util.getAxesPermutation(axes, x.rank);
    if (permutedAxes != null) {
      x = x.transpose(permutedAxes);
      axes = axis_util.getInnerMostAxes(axes.length, x.rank);
    }
    const res = ENV.engine.runKernel(backend => backend.all(x, axes), {x});
    if (keepDims) {
      const newShape = axis_util.expandShapeToKeepDim(res.shape, origAxes);
      return res.reshape(newShape) as T;
    }
    return res as T;
  }

  /**
   * Computes the logical or of elements across dimensions of a `Tensor`.
   *
   * Reduces the input along the dimensions given in `axes`. Unless `keepDims`
   * is true, the rank of the `Tensor` is reduced by 1 for each entry in `axes`.
   * If `keepDims` is true, the reduced dimensions are retained with length 1.
   * If `axes` has no entries, all dimensions are reduced, and an `Tensor` with
   * a single element is returned.
   *
   * ```js
   * const x = tf.tensor1d([1, 1, 1]);
   *
   * x.any().print();  // or tf.any(x)
   * ```
   *
   * ```js
   * const x = tf.tensor2d([1, 1, 0, 0], [2, 2], 'bool');
   *
   * const axis = 1;
   * x.any(axis).print();  // or tf.any(x, axis)
   * ```
   *
   * @param x The input tensor. Must be of dtype bool.
   * @param axis The dimension(s) to reduce. By default it reduces
   *     all dimensions.
   * @param keepDims If true, retains reduced dimensions with size 1.
   */
  @doc({heading: 'Operations', subheading: 'Reduction'})
  @operation
  static any<T extends Tensor>(
      x: Tensor, axis: number|number[] = null, keepDims = false): T {
    assertArgumentsAreTensors({x}, 'any');
    util.assert(
        x.dtype === 'bool',
        `Error Tensor must be of type bool. Got: ${x.dtype}`);

    const origAxes = axis_util.parseAxisParam(axis, x.shape);
    let axes = origAxes;
    const permutedAxes = axis_util.getAxesPermutation(axes, x.rank);
    if (permutedAxes != null) {
      x = x.transpose(permutedAxes);
      axes = axis_util.getInnerMostAxes(axes.length, x.rank);
    }
    const res = ENV.engine.runKernel(backend => backend.any(x, axes), {x});
    if (keepDims) {
      const newShape = axis_util.expandShapeToKeepDim(res.shape, origAxes);
      return res.reshape(newShape) as T;
    }
    return res as T;
  }

  /**
   * Calculates the mean and variance of `x`. The mean and variance are
   * calculated by aggregating the contents of `x` across `axes`. If `x` is
   * 1-D and `axes = [0]` this is just the mean and variance of a vector.
   *
   * @param x The input tensor.
   * @param axis The dimension(s) along with to compute mean and
   *     variance. By default it reduces all dimensions.
   * @param keepDims If true, the moments have the same dimensionality as the
   *     input.
   * @return An object with two keys: `mean` and `variance`.
   */
  @doc({heading: 'Operations', subheading: 'Normalization'})
  @operation
  static moments(
      x: Tensor|TensorLike, axis: number|number[] = null, keepDims = false):
      {mean: Tensor, variance: Tensor} {
<<<<<<< HEAD
    x = util.assertArgIsTensor(x, 'x', 'moments');
=======
    assertArgumentsAreTensors({x}, 'moments');

>>>>>>> 6ee7c876
    const axes = axis_util.parseAxisParam(axis, x.shape);
    const mean = x.mean(axes, keepDims);
    let keepDimsShape = mean.shape;
    if (!keepDims) {
      keepDimsShape = axis_util.expandShapeToKeepDim(mean.shape, axes);
    }
    const devSquared = x.toFloat().sub(mean.reshape(keepDimsShape)).square();
    const variance = devSquared.mean(axes, keepDims);
    return {mean, variance};
  }
}<|MERGE_RESOLUTION|>--- conflicted
+++ resolved
@@ -19,12 +19,10 @@
 import {ENV} from '../environment';
 import {customGrad} from '../globals';
 import {Tensor} from '../tensor';
-<<<<<<< HEAD
+import {assertArgIsTensor, assertArgumentsAreTensors} from '../tensor_util';
 import {TensorLike} from '../types';
-=======
-import {assertArgumentsAreTensors} from '../tensor_util';
->>>>>>> 6ee7c876
 import * as util from '../util';
+
 import * as axis_util from './axis_util';
 import {operation} from './operation';
 import {TensorOps} from './tensor_ops';
@@ -60,13 +58,8 @@
   @doc({heading: 'Operations', subheading: 'Reduction'})
   @operation
   static logSumExp<T extends Tensor>(
-<<<<<<< HEAD
       x: Tensor|TensorLike, axis: number|number[] = null, keepDims = false): T {
-    const $x = util.assertArgIsTensor(x, 'x', 'logSumExp');
-=======
-      x: Tensor, axis: number|number[] = null, keepDims = false): T {
-    assertArgumentsAreTensors({x}, 'logSumExp');
->>>>>>> 6ee7c876
+    const $x = assertArgIsTensor(x, 'x', 'logSumExp');
 
     const axes = axis_util.parseAxisParam(axis, $x.shape);
     const xMax = $x.max(axes, true /* keepDims */);
@@ -114,13 +107,8 @@
   @doc({heading: 'Operations', subheading: 'Reduction'})
   @operation
   static sum<T extends Tensor>(
-<<<<<<< HEAD
       x: Tensor|TensorLike, axis: number|number[] = null, keepDims = false): T {
-    let $x = util.assertArgIsTensor(x, 'x', 'sum');
-=======
-      x: Tensor, axis: number|number[] = null, keepDims = false): T {
-    assertArgumentsAreTensors({x}, 'sum');
->>>>>>> 6ee7c876
+    let $x = assertArgIsTensor(x, 'x', 'sum');
 
     if ($x.dtype === 'bool') {
       $x = $x.toInt();
@@ -190,13 +178,8 @@
   @doc({heading: 'Operations', subheading: 'Reduction'})
   @operation
   static mean<T extends Tensor>(
-<<<<<<< HEAD
       x: Tensor|TensorLike, axis: number|number[] = null, keepDims = false): T {
-    const $x = util.assertArgIsTensor(x, 'x', 'mean');
-=======
-      x: Tensor, axis: number|number[] = null, keepDims = false): T {
-    assertArgumentsAreTensors({x}, 'mean');
->>>>>>> 6ee7c876
+    const $x = assertArgIsTensor(x, 'x', 'mean');
 
     const axes = axis_util.parseAxisParam(axis, $x.shape);
     const shapes = axis_util.computeOutAndReduceShapes($x.shape, axes);
@@ -260,13 +243,8 @@
   @doc({heading: 'Operations', subheading: 'Reduction'})
   @operation
   static min<T extends Tensor>(
-<<<<<<< HEAD
       x: Tensor|TensorLike, axis: number|number[] = null, keepDims = false): T {
-    let $x = util.assertArgIsTensor(x, 'x', 'min');
-=======
-      x: Tensor, axis: number|number[] = null, keepDims = false): T {
-    assertArgumentsAreTensors({x}, 'min');
->>>>>>> 6ee7c876
+    let $x = assertArgIsTensor(x, 'x', 'min');
 
     const origAxes = axis_util.parseAxisParam(axis, $x.shape);
     let axes = origAxes;
@@ -313,13 +291,8 @@
   @doc({heading: 'Operations', subheading: 'Reduction'})
   @operation
   static max<T extends Tensor>(
-<<<<<<< HEAD
       x: Tensor|TensorLike, axis: number|number[] = null, keepDims = false): T {
-    let $x = util.assertArgIsTensor(x, 'x', 'max');
-=======
-      x: Tensor, axis: number|number[] = null, keepDims = false): T {
-    assertArgumentsAreTensors({x}, 'max');
->>>>>>> 6ee7c876
+    let $x = assertArgIsTensor(x, 'x', 'max');
 
     const origAxes = axis_util.parseAxisParam(axis, $x.shape);
     let axes = origAxes;
@@ -361,13 +334,8 @@
    */
   @doc({heading: 'Operations', subheading: 'Reduction'})
   @operation
-<<<<<<< HEAD
   static argMin<T extends Tensor>(x: Tensor|TensorLike, axis = 0): T {
-    let $x = util.assertArgIsTensor(x, 'x', 'argMin');
-=======
-  static argMin<T extends Tensor>(x: Tensor, axis = 0): T {
-    assertArgumentsAreTensors({x}, 'argMin');
->>>>>>> 6ee7c876
+    let $x = assertArgIsTensor(x, 'x', 'argMin');
 
     if (axis == null) {
       axis = 0;
@@ -406,13 +374,8 @@
    */
   @doc({heading: 'Operations', subheading: 'Reduction'})
   @operation
-<<<<<<< HEAD
   static argMax<T extends Tensor>(x: Tensor|TensorLike, axis = 0): T {
-    let $x = util.assertArgIsTensor(x, 'x', 'argMax');
-=======
-  static argMax<T extends Tensor>(x: Tensor, axis = 0): T {
-    assertArgumentsAreTensors({x}, 'argMax');
->>>>>>> 6ee7c876
+    let $x = assertArgIsTensor(x, 'x', 'argMax');
 
     if (axis == null) {
       axis = 0;
@@ -546,12 +509,7 @@
   static moments(
       x: Tensor|TensorLike, axis: number|number[] = null, keepDims = false):
       {mean: Tensor, variance: Tensor} {
-<<<<<<< HEAD
-    x = util.assertArgIsTensor(x, 'x', 'moments');
-=======
-    assertArgumentsAreTensors({x}, 'moments');
-
->>>>>>> 6ee7c876
+    x = assertArgIsTensor(x, 'x', 'moments');
     const axes = axis_util.parseAxisParam(axis, x.shape);
     const mean = x.mean(axes, keepDims);
     let keepDimsShape = mean.shape;
